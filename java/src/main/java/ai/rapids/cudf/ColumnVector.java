--- conflicted
+++ resolved
@@ -129,7 +129,6 @@
   }
 
   /**
-<<<<<<< HEAD
    * Create a new column vector based off of data already on the device.
    * @param type the type of the vector
    * @param tsTimeUnit the unit of time for this vector
@@ -152,26 +151,6 @@
       assert offsetBuffer == null : "offsets are only supported for STRING and STRING_CATEGORY";
     }
 
-=======
-   * Create a new column vector with data populated on the device.
-   *
-   * This constructor doesn't support STRING or STRING_CATEGORY
-   *
-   * @param type             the type of the vector
-   * @param tsTimeUnit       the time unit, only really applicable for DType.TIMESTAMP
-   * @param rows             the number of rows in the vector.
-   * @param nullCount        the number of nulls in the vector.
-   * @param dataBuffer       The host side data for the vector. In the case of STRING and
-   *                         STRING_CATEGORY this is the string data stored as bytes.
-   * @param validityBuffer   arrow like validity buffer 1 bit per row, with padding for
-   *                         64-bit alignment.
-   */
-  ColumnVector(DType type, TimeUnit tsTimeUnit, long rows, long nullCount,
-               DeviceMemoryBuffer dataBuffer, DeviceMemoryBuffer validityBuffer) {
-    assert type != DType.STRING && type != DType.STRING_CATEGORY : "STRING AND STRING_CATEGORY " +
-        "NOT SUPPORTED BY THIS CONSTRUCTOR";
-    ColumnVectorCleaner.register(this, offHeap);
->>>>>>> 9bb57c61
     if (type == DType.TIMESTAMP) {
       if (tsTimeUnit == TimeUnit.NONE) {
         this.tsTimeUnit = TimeUnit.MILLISECONDS;
@@ -578,7 +557,7 @@
       // cleanup
       if (cv != null) {
         if (cv.offHeap.deviceData.data != null) {
-          cv.offHeap.deviceData.data.doClose(); // don't need this anymore
+          cv.offHeap.deviceData.data.close(); // don't need this anymore
         }
         cv.offHeap.deviceData = null; // .valid is managed by the current column vector, so
                                       // don't let it get closed
@@ -1834,7 +1813,8 @@
           rows,
           0,
           dataBuffer,
-          validityBuffer);
+          validityBuffer,
+          null, false);
 
       cudfColumnViewAugmented(
           cv.getNativeCudfColumnAddress(),
