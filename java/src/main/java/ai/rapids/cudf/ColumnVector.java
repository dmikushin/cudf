--- conflicted
+++ resolved
@@ -1759,18 +1759,8 @@
    * to release (it is not stable yet) so be sure that your native code is complied against the
    * exact same version of libcudf as this is released for.
    */
-<<<<<<< HEAD
-  final long getNativeView() {
+  public long getNativeView() {
     return offHeap.getViewHandle();
-=======
-  public final long getNativeView() {
-    if (offHeap.cudfColumnHandle == null) {
-      //Data must have been dropped from device recreate it on device
-      assert rows <= Integer.MAX_VALUE;
-      ensureOnDevice();
-    }
-    return offHeap.cudfColumnHandle.getViewHandle();
->>>>>>> 7a9616b9
   }
 
   /**
