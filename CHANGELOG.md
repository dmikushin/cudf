
# cuDF 0.5.0 (Date TBD)

## New Features

- PR #411 added null support to gdf_order_by (new API) and cudf_table::sort
- PR #525 Added GitHub Issue templates for bugs, documentation, new features, and questions
- PR #455 CSV Reader: Add support for user-specified decimal point and thousands separator
- PR #439 add `DataFrame.drop` method similar to pandas
- PR #474 add ZLIB-based GZIP/ZIP support to `read_csv()`

## Improvements

- PR #472 RMM: Created centralized rmm::device_vector alias and rmm::exec_policy
- PR #426 Removed sort-based groupby and refactored existing groupby APIs. Also improves C++/CUDA compile time.
- PR #478 CSV Reader: Add api support for auto column detection, header, mangle_dupe_cols, usecols
 
## Bug Fixes

- PR #500 Improved the concurrent hash map class to support partitioned (multi-pass) hash table building.
- PR #465 Added templated C++ API for RMM to avoid explicit cast to `void**`
<<<<<<< HEAD
- PR #473 Added missing <random> include
- PR #495 Updated README to correct where cffi pytest should be executed.
- PR #478 CSV Reader: Fix/Update and test usecols code for parsing only the specified columns
=======
- PR #521 Add `assert_eq` function for testing

## Bug Fixes
- PR #473 Added missing <random> include
- PR #495 Updated README to correct where cffi pytest should be executed.
- PR #537 Fix CMAKE_CUDA_STANDARD_REQURIED typo in CMakeLists.txt
>>>>>>> 79648916


# cuDF 0.4.0 (05 Dec 2018)

## New Features

- PR #398 add pandas-compatible `DataFrame.shape()` and `Series.shape()`
- PR #394 New documentation feature "10 Minutes to cuDF"
- PR #361 CSV Reader: Add support for strings with delimiters

## Improvements

 - PR #436 Improvements for type_dispatcher and wrapper structs
 - PR #429 Add CHANGELOG.md (this file)
 - PR #266 use faster CUDA-accelerated DataFrame column/Series concatenation.
 - PR #379 new C++ `type_dispatcher` reduces code complexity in supporting many data types.
 - PR #349 Improve performance for creating columns from memoryview objects
 - PR #445 Update reductions to use type_dispatcher. Adds integer types support to sum_of_squares.
 - PR #448 Improve installation instructions in README.md
 - PR #456 Change default CMake build to Release, and added option for disabling compilation of tests

## Bug Fixes

 - PR #444 Fix csv_test CUDA too many resources requested fail.
 - PR #396 added missing output buffer in validity tests for groupbys.
 - PR #408 Dockerfile updates for source reorganization
 - PR #437 Add cffi to Dockerfile conda env, fixes "cannot import name 'librmm'"
 - PR #417 Fix `map_test` failure with CUDA 10
 - PR #414 Fix CMake installation include file paths
 - PR #418 Properly cast string dtypes to programmatic dtypes when instantiating columns
 - PR #427 Fix and tests for Concatenation illegal memory access with nulls


# cuDF 0.3.0 (23 Nov 2018)

## New Features

 - PR #336 CSV Reader string support

## Improvements

 - PR #354 source code refactored for better organization. CMake build system overhaul. Beginning of transition to Cython bindings.
 - PR #290 Add support for typecasting to/from datetime dtype
 - PR #323 Add handling pyarrow boolean arrays in input/out, add tests
 - PR #325 GDF_VALIDITY_UNSUPPORTED now returned for algorithms that don't support non-empty valid bitmasks
 - PR #381 Faster InputTooLarge Join test completes in ms rather than minutes.
 - PR #373 .gitignore improvements
 - PR #367 Doc cleanup & examples for DataFrame methods
 - PR #333 Add Rapids Memory Manager documentation
 - PR #321 Rapids Memory Manager adds file/line location logging and convenience macros
 - PR #334 Implement DataFrame `__copy__` and `__deepcopy__`
 - PR #271 Add NVTX ranges to pygdf
 - PR #311 Document system requirements for conda install

## Bug Fixes

 - PR #337 Retain index on `scale()` function
 - PR #344 Fix test failure due to PyArrow 0.11 Boolean handling
 - PR #364 Remove noexcept from managed_allocator;  CMakeLists fix for NVstrings
 - PR #357 Fix bug that made all series be considered booleans for indexing
 - PR #351 replace conda env configuration for developers
 - PRs #346 #360 Fix CSV reading of negative numbers
 - PR #342 Fix CMake to use conda-installed nvstrings
 - PR #341 Preserve categorical dtype after groupby aggregations
 - PR #315 ReadTheDocs build update to fix missing libcuda.so
 - PR #320 FIX out-of-bounds access error in reductions.cu
 - PR #319 Fix out-of-bounds memory access in libcudf count_valid_bits
 - PR #303 Fix printing empty dataframe


# cuDF 0.2.0 and cuDF 0.1.0

These were initial releases of cuDF based on previously separate pyGDF and libGDF libraries.
<|MERGE_RESOLUTION|>--- conflicted
+++ resolved
@@ -14,24 +14,16 @@
 - PR #472 RMM: Created centralized rmm::device_vector alias and rmm::exec_policy
 - PR #426 Removed sort-based groupby and refactored existing groupby APIs. Also improves C++/CUDA compile time.
 - PR #478 CSV Reader: Add api support for auto column detection, header, mangle_dupe_cols, usecols
- 
+- PR #500 Improved the concurrent hash map class to support partitioned (multi-pass) hash table building.
+- PR #465 Added templated C++ API for RMM to avoid explicit cast to `void**`
+- PR #521 Add `assert_eq` function for testing
+
 ## Bug Fixes
 
-- PR #500 Improved the concurrent hash map class to support partitioned (multi-pass) hash table building.
-- PR #465 Added templated C++ API for RMM to avoid explicit cast to `void**`
-<<<<<<< HEAD
 - PR #473 Added missing <random> include
 - PR #495 Updated README to correct where cffi pytest should be executed.
 - PR #478 CSV Reader: Fix/Update and test usecols code for parsing only the specified columns
-=======
-- PR #521 Add `assert_eq` function for testing
-
-## Bug Fixes
-- PR #473 Added missing <random> include
-- PR #495 Updated README to correct where cffi pytest should be executed.
 - PR #537 Fix CMAKE_CUDA_STANDARD_REQURIED typo in CMakeLists.txt
->>>>>>> 79648916
-
 
 # cuDF 0.4.0 (05 Dec 2018)
 
