# cuDF 0.6.0 (Date TBD)

## New Features

- PR #760 Raise `FileNotFoundError` instead of `GDF_FILE_ERROR` in `read_csv` if the file does not exist
- PR #539 Add Python bindings for replace function
- PR #807 CSV Reader: Add byte_range parameter to specify the range in the input file to be read
- PR #857 Add Tail method for Series/DataFrame and update Head method to use iloc
- PR #858 Add series feature hashing support
- PR #871 CSV Reader: Add support for NA values, including user specified strings
- PR #893 Adds PyArrow based parquet readers / writers to Python, fix category dtype handling, fix arrow ingest buffer size issues
- PR #867 CSV Reader: Add support for ignoring blank lines and comment lines
- PR #887 Add Series digitize method
- PR #895 Add Series groupby
- PR #898 Add DataFrame.groupby(level=0) support
- PR #920 Add feather, JSON, HDF5 readers / writers from PyArrow / Pandas
- PR #888 CSV Reader: Add prefix parameter for column names, used when parsing without a header
- PR #939 Add ORC reader from PyArrow
- PR #918 Add Series.groupby(level=0) support
- PR #906 Add binary and comparison ops to DataFrame
- PR #958 Support unary and binary ops on indexes
- PR #964 Add `rename` method to `DataFrame`, `Series`, and `Index`
- PR #985 Add `Series.to_frame` method
- PR #985 Add `drop=` keyword to reset_index method
- PR #994 Remove references to pygdf
- PR #990 Add external series groupby support
- PR #988 Add top-level merge function to cuDF
- PR #992 Add comparison binaryops to DateTime columns
- PR #996 Replace relative path imports with absolute paths in tests
- PR #995 CSV Reader: Add index_col parameter to specify the column name or index to be used as row labels
- PR #1004 Add `from_gpu_matrix` method to DataFrame
- PR #997 Add property index setter
- PR #1007 Replace relative path imports with absolute paths in cudf
- PR #1013 select columns with df.columns
- PR #1016 Rename Series.unique_count() to nunique() to match pandas API
- PR #1029 Remove rest of relative path imports
- PR #1021 Add filtered selection with assignment for Dataframes

## Improvements

- PR #730 Improve performance of `gdf_table` constructor
- PR #813 unified libcudf API functions by replacing gpu_ with gdf_
- PR #822 Add support for `__cuda_array_interface__` for ingest
- PR #756 Consolidate common helper functions from unordered map and multimap
- PR #753 Improve performance of groupby sum and average, especially for cases with few groups.
- PR #836 Add ingest support for arrow chunked arrays in Column, Series, DataFrame creation
- PR #763 Format doxygen comments for csv_read_arg struct
- PR #532 CSV Reader: Use type dispatcher instead of switch block
- PR #878 Add better indexing to Groupby
- PR #554 Add `empty` method and `is_monotonic` attribute to `Index`
- PR #1040 Fixed up Doxygen comment tags
- PR #909 CSV Reader: Avoid host->device->host copy for header row data
- PR #916 Improved unit testing and error checking for `gdf_column_concat`
- PR #941 Replace `numpy` call in `Series.hash_encode` with `numba`
- PR #943 Updated `count_nonzero_mask` to return `num_rows` when the mask is null
- PR #942 Added increment/decrement operators for wrapper types
- PR #966 Updated RMM submodule.
- PR #998 Add IO reader/writer modules to API docs, fix for missing cudf.Series docs
- PR #1017 concatenate along columns for Series and DataFrames
- PR #1002 Support indexing a dataframe with another boolean dataframe
- PR #1018 Better concatenation for Series and Dataframes
- PR #1047 Adding gdf_dtype_extra_info to gdf_column_view_augmented
- PR #1024 CSV Reader: Add support for hexadecimal integers in integral-type columns

## Bug Fixes

- PR #821 Fix flake8 issues revealed by flake8 update
- PR #808 Resolved renamed `d_columns_valids` variable name
- PR #820 SCV Reader: fix the issue where reader adds additional rows when file uses \r\n as a line terminator
- PR #780 CSV Reader: Fix scientific notation parsing and null values for empty quotes
- PR #815 CSV Reader: Fix data parsing when tabs are present in the input CSV file
- PR #850 Fix bug where left joins where the left df has 0 rows causes a crash
- PR #861 Fix memory leak by preserving the boolean mask index
- PR #875 Handle unnamed indexes in to/from arrow functions
- PR #877 Fix ingest of 1 row arrow tables in from arrow function
- PR #876 Added missing `<type_traits>` include
- PR #889 Deleted test_rmm.py which has now moved to RMM repo
- PR #866 Merge v0.5.1 numpy ABI hotfix into 0.6
- PR #917 value_counts return int type on empty columns
- PR #611 Renamed `gdf_reduce_optimal_output_size()` -> `gdf_reduction_get_intermediate_output_size()`
- PR #923 fix index for negative slicing for cudf dataframe and series
- PR #927 CSV Reader: Fix category GDF_CATEGORY hashes not being computed properly
- PR #921 CSV Reader: Fix parsing errors with delim_whitespace, quotations in the header row, unnamed columns
- PR #933 Fix handling objects of all nulls in series creation
- PR #940 CSV Reader: Fix an issue where the last data row is missing when using byte_range
- PR #945 CSV Reader: Fix incorrect datetime64 when milliseconds or space separator are used
- PR #959 Groupby: Problem with column name lookup
- PR #950 Converting dataframe/recarry with non-contiguous arrays
- PR #963 CSV Reader: Fix another issue with missing data rows when using byte_range
- PR #999 Fix 0 sized kernel launches and empty sort_index exception
- PR #993 Fix dtype in selecting 0 rows from objects
- PR #1009 Fix performance regression in `to_pandas` method on DataFrame
- PR #1008 Remove custom dask communication approach
- PR #1001 CSV Reader: Fix a memory access error when reading a large (>2GB) file with date columns
- PR #1019 Binary Ops: Fix error when one input column has null mask but other doesn't
- PR #1014 CSV Reader: Fix false positives in bool value detection
- PR #1034 CSV Reader: Fix parsing floating point precision and leading zero exponents
- PR #1044 CSV Reader: Fix a segfault when byte range aligns with a page
<<<<<<< HEAD
- PR #1058 Added support for `DataFrame.loc[scalar]`
=======
- PR #1060 Fix column creation with all valid nan values

>>>>>>> 3bf1f439

# cuDF 0.5.1 (05 Feb 2019)

## Bug Fixes

- PR #842 Avoid using numpy via cimport to prevent ABI issues in Cython compilation


# cuDF 0.5.0 (28 Jan 2019)

## New Features

- PR #722 Add bzip2 decompression support to `read_csv()`
- PR #693 add ZLIB-based GZIP/ZIP support to `read_csv_strings()`
- PR #411 added null support to gdf_order_by (new API) and cudf_table::sort
- PR #525 Added GitHub Issue templates for bugs, documentation, new features, and questions
- PR #501 CSV Reader: Add support for user-specified decimal point and thousands separator to read_csv_strings()
- PR #455 CSV Reader: Add support for user-specified decimal point and thousands separator to read_csv()
- PR #439 add `DataFrame.drop` method similar to pandas
- PR #356 add `DataFrame.transpose` method and `DataFrame.T` property similar to pandas
- PR #505 CSV Reader: Add support for user-specified boolean values
- PR #350 Implemented Series replace function
- PR #490 Added print_env.sh script to gather relevant environment details when reporting cuDF issues
- PR #474 add ZLIB-based GZIP/ZIP support to `read_csv()`
- PR #547 Added melt similar to `pandas.melt()`
- PR #491 Add CI test script to check for updates to CHANGELOG.md in PRs
- PR #550 Add CI test script to check for style issues in PRs
- PR #558 Add CI scripts for cpu-based conda and gpu-based test builds
- PR #524 Add Boolean Indexing
- PR #564 Update python `sort_values` method to use updated libcudf `gdf_order_by` API
- PR #509 CSV Reader: Input CSV file can now be passed in as a text or a binary buffer
- PR #607 Add `__iter__` and iteritems to DataFrame class
- PR #643 added a new api gdf_replace_nulls that allows a user to replace nulls in a column

## Improvements

- PR #426 Removed sort-based groupby and refactored existing groupby APIs. Also improves C++/CUDA compile time.
- PR #461 Add `CUDF_HOME` variable in README.md to replace relative pathing.
- PR #472 RMM: Created centralized rmm::device_vector alias and rmm::exec_policy
- PR #500 Improved the concurrent hash map class to support partitioned (multi-pass) hash table building.
- PR #454 Improve CSV reader docs and examples
- PR #465 Added templated C++ API for RMM to avoid explicit cast to `void**`
- PR #513 `.gitignore` tweaks
- PR #521 Add `assert_eq` function for testing
- PR #502 Simplify Dockerfile for local dev, eliminate old conda/pip envs
- PR #549 Adds `-rdynamic` compiler flag to nvcc for Debug builds
- PR #500 Improved the concurrent hash map class to support partitioned (multi-pass) hash table building
- PR #583 Updated `gdf_size_type` to `int`
- PR #617 Added .dockerignore file. Prevents adding stale cmake cache files to the docker container
- PR #658 Reduced `JOIN_TEST` time by isolating overflow test of hash table size computation
- PR #664 Added Debuging instructions to README
- PR #651 Remove noqa marks in `__init__.py` files
- PR #671 CSV Reader: uncompressed buffer input can be parsed without explicitly specifying compression as None
- PR #684 Make RMM a submodule
- PR #718 Ensure sum, product, min, max methods pandas compatibility on empty datasets
- PR #720 Refactored Index classes to make them more Pandas-like, added CategoricalIndex
- PR #749 Improve to_arrow and from_arrow Pandas compatibility
- PR #766 Remove TravisCI references, remove unused variables from CMake, fix ARROW_VERSION in Cmake
- PR #773 Add build-args back to Dockerfile and handle dependencies based on environment yml file
- PR #781 Move thirdparty submodules to root and symlink in /cpp
- PR #843 Fix broken cudf/python API examples, add new methods to the API index

## Bug Fixes

- PR #569 CSV Reader: Fix days being off-by-one when parsing some dates
- PR #531 CSV Reader: Fix incorrect parsing of quoted numbers
- PR #465 Added templated C++ API for RMM to avoid explicit cast to `void**`
- PR #473 Added missing <random> include
- PR #478 CSV Reader: Add api support for auto column detection, header, mangle_dupe_cols, usecols
- PR #495 Updated README to correct where cffi pytest should be executed
- PR #501 Fix the intermittent segfault caused by the `thousands` and `compression` parameters in the csv reader
- PR #502 Simplify Dockerfile for local dev, eliminate old conda/pip envs
- PR #512 fix bug for `on` parameter in `DataFrame.merge` to allow for None or single column name
- PR #511 Updated python/cudf/bindings/join.pyx to fix cudf merge printing out dtypes
- PR #513 `.gitignore` tweaks
- PR #521 Add `assert_eq` function for testing
- PR #537 Fix CMAKE_CUDA_STANDARD_REQURIED typo in CMakeLists.txt
- PR #447 Fix silent failure in initializing DataFrame from generator
- PR #545 Temporarily disable csv reader thousands test to prevent segfault (test re-enabled in PR #501)
- PR #559 Fix Assertion error while using `applymap` to change the output dtype
- PR #575 Update `print_env.sh` script to better handle missing commands
- PR #612 Prevent an exception from occuring with true division on integer series.
- PR #630 Fix deprecation warning for `pd.core.common.is_categorical_dtype`
- PR #622 Fix Series.append() behaviour when appending values with different numeric dtype
- PR #603 Fix error while creating an empty column using None.
- PR #673 Fix array of strings not being caught in from_pandas
- PR #644 Fix return type and column support of dataframe.quantile()
- PR #634 Fix create `DataFrame.from_pandas()` with numeric column names
- PR #654 Add resolution check for GDF_TIMESTAMP in Join
- PR #648 Enforce one-to-one copy required when using `numba>=0.42.0`
- PR #645 Fix cmake build type handling not setting debug options when CMAKE_BUILD_TYPE=="Debug"
- PR #669 Fix GIL deadlock when launching multiple python threads that make Cython calls
- PR #665 Reworked the hash map to add a way to report the destination partition for a key
- PR #670 CMAKE: Fix env include path taking precedence over libcudf source headers
- PR #674 Check for gdf supported column types
- PR #677 Fix 'gdf_csv_test_Dates' gtest failure due to missing nrows parameter
- PR #604 Fix the parsing errors while reading a csv file using `sep` instead of `delimiter`.
- PR #686 Fix converting nulls to NaT values when converting Series to Pandas/Numpy
- PR #689 CSV Reader: Fix behavior with skiprows+header to match pandas implementation
- PR #691 Fixes Join on empty input DFs
- PR #706 CSV Reader: Fix broken dtype inference when whitespace is in data
- PR #717 CSV reader: fix behavior when parsing a csv file with no data rows
- PR #724 CSV Reader: fix build issue due to parameter type mismatch in a std::max call
- PR #734 Prevents reading undefined memory in gpu_expand_mask_bits numba kernel
- PR #747 CSV Reader: fix an issue where CUDA allocations fail with some large input files
- PR #750 Fix race condition for handling NVStrings in CMake
- PR #719 Fix merge column ordering
- PR #770 Fix issue where RMM submodule pointed to wrong branch and pin other to correct branches
- PR #778 Fix hard coded ABI off setting
- PR #784 Update RMM submodule commit-ish and pip paths
- PR #794 Update `rmm::exec_policy` usage to fix segmentation faults when used as temprory allocator.
- PR #800 Point git submodules to branches of forks instead of exact commits


# cuDF 0.4.0 (05 Dec 2018)

## New Features

- PR #398 add pandas-compatible `DataFrame.shape()` and `Series.shape()`
- PR #394 New documentation feature "10 Minutes to cuDF"
- PR #361 CSV Reader: Add support for strings with delimiters

## Improvements

 - PR #436 Improvements for type_dispatcher and wrapper structs
 - PR #429 Add CHANGELOG.md (this file)
 - PR #266 use faster CUDA-accelerated DataFrame column/Series concatenation.
 - PR #379 new C++ `type_dispatcher` reduces code complexity in supporting many data types.
 - PR #349 Improve performance for creating columns from memoryview objects
 - PR #445 Update reductions to use type_dispatcher. Adds integer types support to sum_of_squares.
 - PR #448 Improve installation instructions in README.md
 - PR #456 Change default CMake build to Release, and added option for disabling compilation of tests

## Bug Fixes

 - PR #444 Fix csv_test CUDA too many resources requested fail.
 - PR #396 added missing output buffer in validity tests for groupbys.
 - PR #408 Dockerfile updates for source reorganization
 - PR #437 Add cffi to Dockerfile conda env, fixes "cannot import name 'librmm'"
 - PR #417 Fix `map_test` failure with CUDA 10
 - PR #414 Fix CMake installation include file paths
 - PR #418 Properly cast string dtypes to programmatic dtypes when instantiating columns
 - PR #427 Fix and tests for Concatenation illegal memory access with nulls


# cuDF 0.3.0 (23 Nov 2018)

## New Features

 - PR #336 CSV Reader string support

## Improvements

 - PR #354 source code refactored for better organization. CMake build system overhaul. Beginning of transition to Cython bindings.
 - PR #290 Add support for typecasting to/from datetime dtype
 - PR #323 Add handling pyarrow boolean arrays in input/out, add tests
 - PR #325 GDF_VALIDITY_UNSUPPORTED now returned for algorithms that don't support non-empty valid bitmasks
 - PR #381 Faster InputTooLarge Join test completes in ms rather than minutes.
 - PR #373 .gitignore improvements
 - PR #367 Doc cleanup & examples for DataFrame methods
 - PR #333 Add Rapids Memory Manager documentation
 - PR #321 Rapids Memory Manager adds file/line location logging and convenience macros
 - PR #334 Implement DataFrame `__copy__` and `__deepcopy__`
 - PR #271 Add NVTX ranges to pygdf
 - PR #311 Document system requirements for conda install

## Bug Fixes

 - PR #337 Retain index on `scale()` function
 - PR #344 Fix test failure due to PyArrow 0.11 Boolean handling
 - PR #364 Remove noexcept from managed_allocator;  CMakeLists fix for NVstrings
 - PR #357 Fix bug that made all series be considered booleans for indexing
 - PR #351 replace conda env configuration for developers
 - PRs #346 #360 Fix CSV reading of negative numbers
 - PR #342 Fix CMake to use conda-installed nvstrings
 - PR #341 Preserve categorical dtype after groupby aggregations
 - PR #315 ReadTheDocs build update to fix missing libcuda.so
 - PR #320 FIX out-of-bounds access error in reductions.cu
 - PR #319 Fix out-of-bounds memory access in libcudf count_valid_bits
 - PR #303 Fix printing empty dataframe


# cuDF 0.2.0 and cuDF 0.1.0

These were initial releases of cuDF based on previously separate pyGDF and libGDF libraries.
<|MERGE_RESOLUTION|>--- conflicted
+++ resolved
@@ -96,12 +96,9 @@
 - PR #1014 CSV Reader: Fix false positives in bool value detection
 - PR #1034 CSV Reader: Fix parsing floating point precision and leading zero exponents
 - PR #1044 CSV Reader: Fix a segfault when byte range aligns with a page
-<<<<<<< HEAD
 - PR #1058 Added support for `DataFrame.loc[scalar]`
-=======
 - PR #1060 Fix column creation with all valid nan values
 
->>>>>>> 3bf1f439
 
 # cuDF 0.5.1 (05 Feb 2019)
 
