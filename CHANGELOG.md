--- conflicted
+++ resolved
@@ -97,12 +97,9 @@
 - PR #2364 Fix quantile api and other trivial issues around it
 - PR #2361 Fixed issue with `codes` of CategoricalIndex
 - PR #2357 Fixed inconsistent type of index created with from_pandas vs direct construction
-<<<<<<< HEAD
-- PR #2386 Correctly allocate output valids in groupby
-=======
 - PR #2389 Fixed Rolling __getattr__ and __getitem__ for offset based windows
 - PR #2401 Fix to a scalar datetime(of type Days) issue
->>>>>>> 8de6b0af
+- PR #2386 Correctly allocate output valids in groupby
 
 
 # cuDF 0.8.0 (27 June 2019)
