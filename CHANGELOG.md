# cuDF 0.14.0 (Date TBD)

## New Features

## Improvements
- PR #4471 Consolidate partitioning functionality into a single header.
- PR #4486 Remove explicit template parameter from detail::scatter.

## Bug Fixes
- PR #4386 Update Java package to 0.14
- PR #4402 Fix cudf::strings::join_strings logic with all-null strings and null narep


# cuDF 0.13.0 (Date TBD)

## New Features

- PR #4360 Added Java bindings for bitwise shift operators
- PR #3577 Add initial dictionary support to column classes
- PR #3777 Add support for dictionary column in gather
- PR #3693 add string support, skipna to scan operation
- PR #3662 Define and implement `shift`.
- PR #3861 Added Series.sum feature for String
- PR #4069 Added cast of numeric columns from/to String
- PR #3681 Add cudf::experimental::boolean_mask_scatter
- PR #4040 Add support for n-way merge of sorted tables
- PR #4053 Multi-column quantiles.
- PR #4100 Add set_keys function for dictionary columns
- PR #3894 Add remove_keys functions for dictionary columns
- PR #4107 Add groupby nunique aggregation
- PR #4235 Port nvtx.pyx to use non-legacy libcudf APIs
- PR #4153 Support Dask serialization protocol on cuDF objects
- PR #4127 Add python API for n-way sorted merge (merge_sorted)
- PR #4164 Add Buffer "constructor-kwargs" header
- PR #4172 Add groupby nth aggregation
- PR #4159 Add COUNT aggregation that includes null values
- PR #4190 Add libcudf++ transpose Cython implementation
- PR #4063 Define and implement string capitalize and title API
- PR #4217 Add libcudf++ quantiles Cython implementation
- PR #4216 Add cudf.Scalar Python type
- PR #3782 Add `fixed_point` class to support DecimalType
- PR #4272 Add stable sorted order
- PR #4129 Add libcudf++ interleave_columns and tile Cython implementation
- PR #4262 Port unaryops.pyx to use libcudf++ APIs
- PR #4276 Port avro.pyx to libcudf++
- PR #4259 Ability to create Java host buffers from memory-mapped files
- PR #4240 Add groupby::groups()
- PR #4304 Add new NVTX infrastructure and add ranges to all top-level compute APIs.
- PR #4319 Add repartition_by_hash API to dask_cudf
- PR #4315 ShiftLeft, ShiftRight, ShiftRightUnsigned binops
- PR #4321 Expose Python Semi and Anti Joins
- PR #4291 Add Java callback support for RMM events
- PR #4298 Port orc.pyx to libcudf++
- PR #4329 Add support for dictionary columns in scatter
- PR #4352 Add factory function make_column_from_scalar
- PR #4381 Add Java support for copying buffers with asynchronous streams
- PR #4288 Add libcudf++ shift Cython implementation
- PR #4338 Add cudf::sequence() for generating an incrementing list of numeric values
- PR #4456 Add argmin/max and string min/max to sort groupby

## Improvements

- PR #4140 Add cudf series examples and corr() method for dataframe in dataframe.py
- PR #4187 exposed getNativeView method in Java bindings
- PR #3525 build.sh option to disable nvtx
- PR #3748 Optimize hash_partition using shared memory
- PR #3808 Optimize hash_partition using shared memory and cub block scan
- PR #3698 Add count_(un)set_bits functions taking multiple ranges and updated slice to compute null counts at once.
- PR #3909 Move java backend to libcudf++
- PR #3971 Adding `as_table` to convert Column to Table in python
- PR #3910 Adding sinh, cosh, tanh, asinh, acosh, atanh cube root and rint unary support.
- PR #3972 Add Java bindings for left_semi_join and left_anti_join
- PR #3975 Simplify and generalize data handling in `Buffer`
- PR #3985 Update RMM include files and remove extraneously included header files.
- PR #3601 Port UDF functionality for rolling windows to libcudf++
- PR #3911 Adding null boolean handling for copy_if_else
- PR #4003 Drop old `to_device` utility wrapper function
- PR #4002 Adding to_frame and fix for categorical column issue
- PR #4009 build script update to enable cudf build without installing
- PR #3897 Port cuIO JSON reader to cudf::column types
- PR #4008 Eliminate extra copy in column constructor
- PR #4013 Add cython definition for io readers cudf/io/io_types.hpp
- PR #4028 Port json.pyx to use new libcudf APIs
- PR #4014 ORC/Parquet: add count parameter to stripe/rowgroup-based reader API
- PR #3880 Add aggregation infrastructure support for cudf::reduce
- PR #4059 Add aggregation infrastructure support for cudf::scan 
- PR #4021 Change quantiles signature for clarity.
- PR #4057 Handle offsets in cython Column class
- PR #4045 Reorganize `libxx` directory
- PR #4029 Port stream_compaction.pyx to use libcudf++ APIs
- PR #4031 Docs build scripts and instructions update
- PR #4062 Improve how java classifiers are produced
- PR #4038 JNI and Java support for is_nan and is_not_nan
- PR #3786 Adding string support to rolling_windows
- PR #4067 Removed unused `CATEGORY` type ID.
- PR #3891 Port NVStrings (r)split_record to contiguous_(r)split_record
- PR #4070 Port NVText normalize_spaces to use libcudf strings column
- PR #4072 Allow round_robin_partition to single partition
- PR #4064 Add cudaGetDeviceCount to JNI layer
- PR #4075 Port nvtext ngrams-tokenize to libcudf++
- PR #4087 Add support for writing large Parquet files in a chunked manner.
- PR #3716 Update cudf.to_parquet to use new GPU accelerated Parquet writer
- PR #4083 Use two partitions in test_groupby_multiindex_reset_index
- PR #4071 Add Java bindings for round robin partition
- PR #4079 Simply use `mask.size` to create the array view
- PR #4092 Keep mask on GPU for bit unpacking
- PR #4081 Copy from `Buffer`'s pointer directly to host
- PR #4105 Change threshold of using optimized hash partition code
- PR #4101 Redux serialize `Buffer` directly with `__cuda_array_interface__`
- PR #4098 Remove legacy calls from libcudf strings column code
- PR #4044 Port join.pyx to use libcudf++ APIs
- PR #4111 Use `Buffer`'s to serialize `StringColumn`
- PR #4567 Optimize `__reduce__` in `StringColumn`
- PR #4113 Get `len` of `StringColumn`s without `nvstrings`
- PR #4147 Remove workaround for UNKNOWN_NULL_COUNT in contiguous_split.
- PR #4130 Renames in-place `cudf::experimental::fill` to `cudf::experimental::fill_in_place`
- PR #4136 Add `Index.names` property
- PR #4139 Port rolling.pyx to new libcudf APIs
- PR #4143 Renames in-place `cudf::experimental::copy_range` to `cudf::experimental::copy_range_in_place`
- PR #4144 Release GIL when calling libcudf++ functions
- PR #4082 Rework MultiColumns in cuDF
- PR #4149 Use "type-serialized" for pickled types like Dask
- PR #4174 Port hash groupby to libcudf++
- PR #4171 Split java host and device vectors to make a vector truly immutable
- PR #4167 Port `search` to libcudf++ (support multi-column searchsorted)
- PR #4163 Assert Dask CUDA serializers have `Buffer` frames
- PR #4165 List serializable classes once
- PR #4168 IO readers: do not create null mask for non-nullable columns
- PR #4177 Use `uint8` type for host array copy of `Buffer`
- PR #4183 Update Google Test Execution
- PR #4182 Rename cuDF serialize functions to be more generic
- PR #4176 Add option to parallelize setup.py's cythonize
- PR #4191 Porting sort.pyx to use new libcudf APIs
- PR #4196 reduce CHANGELOG.md merge conflicts
- PR #4197 Added notebook testing to gpuCI gpu build
- PR #4220 Port strings wrap functionality.
- PR #4204 Port nvtext create-ngrams function
- PR #4219 Port dlpack.pyx to use new libcudf APIs
- PR #4225 Remove stale notebooks
- PR #4233 Porting replace.pyx to use new libcudf APIs
- PR #4223 Fix a few of the Cython warnings
- PR #4234 Add BUILD_LEGACY_TESTS cmake option
- PR #4231 Support for custom cuIO data_sink classes.
- PR #4251 Add class to docs in `dask-cudf` `derived_from`
- PR #4261 libxx Cython reorganization
- PR #4274 Support negative position values in slice_strings
- PR #4282 Porting nvstrings conversion functions from new libcudf++ to Python/Cython
- PR #4290 Port Parquet to use new libcudf APIs
- PR #4299 Convert cudf::shift to column-based api
- PR #4301 Add support for writing large ORC files in a chunked manner
- PR #4306 Use libcudf++ `unary.pyx` cast instead of legacy cast
- PR #4295 Port reduce.pyx to libcudf++ API
- PR #4305 Move gpuarrow.pyx and related libarrow_cuda files into `_libxx`
- PR #4244 Port nvstrings Substring Gather/Scatter functions to cuDF Python/Cython
- PR #4280 Port nvstrings Numeric Handling functions to cuDF Python/Cython
- PR #4278 Port filling.pyx to libcudf++ API
- PR #4328 Add memory threshold callbacks for Java RMM event handler
- PR #4336 Move a bunch of internal nvstrings code to use native StringColumns
- PR #4166 Port `is_sorted.pyx` to use libcudf++ APIs
- PR #4351 Remove a bunch of internal usage of Numba; set rmm as cupy allocator
- PR #4333 nvstrings case/capitalization cython bindings
- PR #4345 Removed an undesirable backwards include from /include to /src in cuIO writers.hpp
- PR #4367 Port copying.pyx to use new libcudf
- PR #4362 Move pq_chunked_state struct into it's own header to match how orc writer is doing it.
- PR #4339 Port libcudf strings `wrap` api to cython/python
- PR #4236 Update dask_cudf.io.to_parquet to use cudf to_parquet
- PR #4311 Port nvstrings String Manipulations functions to cuDF Python/Cython
- PR #4373 Port nvstrings Regular Expressions functions to cuDF Python/Cython
- PR #4308 Replace dask_cudf sort_values and improve set_index
- PR #4407 Enable `.str.slice` & `.str.get` and `.str.zfill` unit-tests
- PR #4412 Require Dask + Distributed 2.12.0+
- PR #4377 Support loading avro files that contain nested arrays
- PR #4436 Enable `.str.cat` and fix `.str.split` on python side
- PR #4405 Port nvstrings (Sub)string Comparisons functions to cuDF Python/Cython
- PR #4316 Add Java and JNI bindings for substring expression
- PR #4314 Add Java and JNI bindings for string contains
- PR #4461 Port nvstrings Miscellaneous functions to cuDF Python/Cython
- PR #4495 Port nvtext to cuDF Python/Cython
- PR #4503 Port binaryop.pyx to libcudf++ API
- PR #4499 Adding changes to handle include `keep_index` and `RangeIndex`
- PR #4533 Import `tlz` for optional `cytoolz` support
- PR #4493 Skip legacy testing in CI
- PR #4346 Port groupby Cython/Python to use libcudf++ API
- PR #4524 Updating `__setitem__` for DataFrame to use scalar scatter
- PR #4534 Disable deprecation warnings as errors.
- PR #4506 Check for multi-dimensional data in column/Series creation
- PR #4549 Add option to disable deprecation warnings.
- PR #4563 Remove copying to host for metadata generation in `generate_pandas_metadata`

## Bug Fixes

- PR #3888 Drop `ptr=None` from `DeviceBuffer` call
- PR #3976 Fix string serialization and memory_usage method to be consistent
- PR #3902 Fix conversion of large size GPU array to dataframe
- PR #3953 Fix overflow in column_buffer when computing the device buffer size
- PR #3959 Add missing hash-dispatch function for cudf.Series
- PR #3970 Fix for Series Pickle
- PR #3964 Restore legacy NVStrings and NVCategory dependencies in Java jar
- PR #3982 Fix java unary op enum and add missing ops
- PR #3999 Fix issue serializing empty string columns (java)
- PR #3979 Add `name` to Series serialize and deserialize
- PR #4005 Fix null mask allocation bug in gather_bitmask
- PR #4000 Fix dask_cudf sort_values performance for single partitions
- PR #4007 Fix for copy_bitmask issue with uninitialized device_buffer
- PR #4037 Fix JNI quantile compile issue
- PR #4054 Fixed JNI to deal with reduction API changes
- PR #4052 Fix for round-robin when num_partitions divides nrows.
- PR #4061 Add NDEBUG guard on `constexpr_assert`.
- PR #4049 Fix `cudf::split` issue returning one less than expected column vectors
- PR #4065 Parquet writer: fix for out-of-range dictionary indices
- PR #4066 Fixed mismatch with dtype enums
- PR #4078 Fix joins for when column_in_common input parameter is empty
- PR #4080 Fix multi-index dask test with sort issue
- PR #4084 Update Java for removal of CATEGORY type
- PR #4086 ORC reader: fix potentially incorrect timestamp decoding in the last rowgroup
- PR #4089 Fix dask groupby mutliindex test case issues in join
- PR #4097 Fix strings concatenate logic with column offsets
- PR #4076 All null string entries should have null data buffer
- PR #4109 Use rmm::device_vector instead of thrust::device_vector
- PR #4113 Use `.nvstrings` in `StringColumn.sum(...)`
- PR #4116 Fix a bug in contiguous_split() where tables with mixed column types could corrupt string output
- PR #4125 Fix type enum to account for added Dictionary type in `types.hpp`
- PR #4132 Fix `hash_partition` null mask allocation
- PR #4137 Update Java for mutating fill and rolling window changes
- PR #4184 Add missing except+ to Cython bindings
- PR #4141 Fix NVStrings test_convert failure in 10.2 build
- PR #4156 Make fill/copy_range no-op on empty columns
- PR #4158 Fix merge issue with empty table return if one of the two tables are empty
- PR #4162 Properly handle no index metadata generation for to_parquet
- PR #4175 Fix `__sizeof__` calculation in `StringColumn`
- PR #4155 Update groupby group_offsets size and fix unnecessary device dispatch.
- PR #4186 Fix from_timestamps 12-hour specifiers support
- PR #4198 Fix constructing `RangeIndex` from `range`
- PR #4192 Parquet writer: fix OOB read when computing string hash
- PR #4201 Fix java window tests
- PR #4199 Fix potential race condition in memcpy_block
- PR #4221 Fix series dict alignment to not drop index name
- PR #4218 Fix `get_aggregation` definition with `except *`
- PR #4215 Fix performance regression in strings::detail::concatenate
- PR #4214 Alter ValueError exception for GPU accelerated Parquet writer to properly report `categorical` columns are not supported.
- PR #4232 Fix handling empty tuples of children in string columns
- PR #4222 Fix no-return compile error in binop-null-test
- PR #4242 Fix for rolling tests CI failure
- PR #4245 Fix race condition in parquet reader
- PR #4253 Fix dictionary decode and set_keys with column offset
- PR #4258 Fix dask-cudf losing index name in `reset_index`
- PR #4268 Fix java build for hash aggregate
- PR #4275 Fix bug in searching nullable values in non-nullable search space in `upper_bound`
- PR #4273 Fix losing `StringIndex` name in dask `_meta_nonempty`
- PR #4279 Fix converting `np.float64` to Scalar
- PR #4285 Add init files for cython pkgs and fix `setup.py`
- PR #4287 Parquet reader: fix empty string potentially read as null
- PR #4310 Fix empty values case in groupby
- PR #4297 Fix specification of package_data in setup.py
- PR #4302 Fix `_is_local_filesystem` check
- PR #4303 Parquet reader: fix empty columns missing from table
- PR #4317 Fix fill() when using string_scalar with an empty string
- PR #4324 Fix slice_strings for out-of-range start position value
- PR #4115 Serialize an empty column table with non zero rows
- PR #4327 Preemptive dispatch fix for changes in dask#5973
- PR #4379 Correct regex reclass count variable to number of pairs instead of the number of literals
- PR #4364 Fix libcudf zfill strings to ignore '+/-' chars
- PR #4358 Fix strings::concat where narep is an empty string
- PR #4369 Fix race condition in gpuinflate
- PR #4390 Disable ScatterValid and ScatterNull legacy tests
<<<<<<< HEAD
- PR #4399 Make scalar destructor virtual.
=======
- PR #4398 Fixes the failure in groupby in MIN/MAX on strings when some groups are empty
>>>>>>> f96db089
- PR #4406 Fix sorted merge issue with null values and ascending=False
- PR #4445 Fix string issue for parquet reader and support `keep_index` for `scatter_to_tables`
- PR #4423 Tighten up Dask serialization checks
- PR #4537 Use `elif` in Dask deserialize check
- PR #4438 Fix repl-template error for replace_with_backrefs
- PR #4434 Fix join_strings logic with all-null strings and non-null narep
- PR #4465 Fix use_pandas_index having no effect in libcudf++ parquet reader
- PR #4464 Update Cmake to always link in libnvToolsExt
- PR #4467 Fix dropna issue for a DataFrame having np.nan
- PR #4480 Fix string_scalar.value to return an empty string_view for empty string-scalar
- PR #4474 Fix to not materialize RangeIndex in copy_categories
- PR #4496 Skip tests which require 2+ GPUs
- PR #4494 Update Java memory event handler for new RMM resource API
- PR #4505 Fix 0 length buffers during serialization
- PR #4482 Fix `.str.rsplit`, `.str.split`, `.str.find`, `.str.rfind`, `.str.index`, `.str.rindex` and enable related tests
- PR #4513 Backport scalar virtual destructor fix
- PR #4519 Remove `n` validation for `nlargest` & `nsmallest` and add negative support for `n`
- PR #4526 Fix index slicing issue for index incase of an empty dataframe
- PR #4538 Fix cudf::strings::slice_strings(step=-1) for empty strings
- PR #4557 Disable compile-errors on deprecation warnings, for JNI
- PR #4576 Fix typo in `serialize.py`
- PR #4571 Load JNI native dependencies for Scalar class


# cuDF 0.12.0 (04 Feb 2020)

## New Features

- PR #3759 Updated 10 Minutes with clarification on how `dask_cudf` uses `cudf` API
- PR #3224 Define and implement new join APIs.
- PR #3284 Add gpu-accelerated parquet writer
- PR #3254 Python redesign for libcudf++
- PR #3336 Add `from_dlpack` and `to_dlpack`
- PR #3555 Add column names support to libcudf++ io readers and writers
- PR #3527 Add string functionality for merge API
- PR #3610 Add memory_usage to DataFrame and Series APIs
- PR #3557 Add contiguous_split() function.
- PR #3619 Support CuPy 7
- PR #3604 Add nvtext ngrams-tokenize function
- PR #3403 Define and implement new stack + tile APIs
- PR #3627 Adding cudf::sort and cudf::sort_by_key
- PR #3597 Implement new sort based groupby
- PR #3776 Add column equivalence comparator (using epsilon for float equality)
- PR #3667 Define and implement round-robin partition API.
- PR #3690 Add bools_to_mask
- PR #3761 Introduce a Frame class and make Index, DataFrame and Series subclasses
- PR #3538 Define and implement left semi join and left anti join
- PR #3683 Added support for multiple delimiters in `nvtext.token_count()`
- PR #3792 Adding is_nan and is_notnan
- PR #3594 Adding clamp support to libcudf++

## Improvements

- PR #3124 Add support for grand-children in cudf column classes
- PR #3292 Port NVStrings regex contains function
- PR #3409 Port NVStrings regex replace function
- PR #3417 Port NVStrings regex findall function
- PR #3351 Add warning when filepath resolves to multiple files in cudf readers
- PR #3370 Port NVStrings strip functions
- PR #3453 Port NVStrings IPv4 convert functions to cudf strings column
- PR #3441 Port NVStrings url encode/decode to cudf strings column
- PR #3364 Port NVStrings split functions
- PR #3463 Port NVStrings partition/rpartition to cudf strings column
- PR #3502 ORC reader: add option to read DECIMALs as INT64
- PR #3461 Add a new overload to allocate_like() that takes explicit type and size params.
- PR #3590 Specialize hash functions for floating point
- PR #3569 Use `np.asarray` in `StringColumn.deserialize`
- PR #3553 Support Python NoneType in numeric binops
- PR #3511 Support DataFrame / Series mixed arithmetic
- PR #3567 Include `strides` in `__cuda_array_interface__`
- PR #3608 Update OPS codeowner group name
- PR #3431 Port NVStrings translate to cudf strings column
- PR #3507 Define and implement new binary operation APIs
- PR #3620 Add stream parameter to unary ops detail API
- PR #3593 Adding begin/end for mutable_column_device_view
- PR #3587 Merge CHECK_STREAM & CUDA_CHECK_LAST to CHECK_CUDA
- PR #3733 Rework `hash_partition` API
- PR #3655 Use move with make_pair to avoid copy construction
- PR #3402 Define and implement new quantiles APIs
- PR #3612 Add ability to customize the JIT kernel cache path
- PR #3647 Remove PatchedNumbaDeviceArray with CuPy 6.6.0
- PR #3641 Remove duplicate definitions of CUDA_DEVICE_CALLABLE
- PR #3640 Enable memory_usage in dask_cudf (also adds pd.Index from_pandas)
- PR #3654 Update Jitify submodule ref to include gcc-8 fix
- PR #3639 Define and implement `nans_to_nulls`
- PR #3561 Rework contains implementation in search
- PR #3616 Add aggregation infrastructure for argmax/argmin.
- PR #3673 Parquet reader: improve rounding of timestamp conversion to seconds
- PR #3699 Stringify libcudacxx headers for binary op JIT
- PR #3697 Improve column insert performance for wide frames
- PR #3653 Make `gather_bitmask_kernel` more reusable.
- PR #3710 Remove multiple CMake configuration steps from root build script
- PR #3657 Define and implement compiled binops for string column comparisons
- PR #3520 Change read_parquet defaults and add warnings
- PR #3780 Java APIs for selecting a GPU
- PR #3796 Improve on round-robin with the case when number partitions greater than number of rows.
- PR #3805 Avoid CuPy 7.1.0 for now
- PR #3758 detail::scatter variant with map iterator support
- PR #3882 Fail loudly when creating a StringColumn from nvstrings with > MAX_VAL(int32) bytes
- PR #3823 Add header file for detail search functions
- PR #2438 Build GBench Benchmarks in CI
- PR #3713 Adding aggregation support to rolling_window
- PR #3875 Add abstract sink for IO writers, used by ORC and Parquet writers for now
- PR #3916 Refactor gather bindings

## Bug Fixes

- PR #3618 Update 10 minutes to cudf and cupy to hide warning that were being shown in the docs
- PR #3550 Update Java package to 0.12
- PR #3549 Fix index name issue with iloc with RangeIndex
- PR #3562 Fix 4GB limit for gzipped-compressed csv files
- PR #2981 enable build.sh to build all targets without installation
- PR #3563 Use `__cuda_array_interface__` for serialization
- PR #3564 Fix cuda memory access error in gather_bitmask_kernel
- PR #3548 Replaced CUDA_RT_CALL with CUDA_TRY
- PR #3486 Pandas > 0.25 compatability
- PR #3622 Fix new warnings and errors when building with gcc-8
- PR #3588 Remove avro reader column order reversal
- PR #3629 Fix hash map test failure
- PR #3637 Fix sorted set_index operations in dask_cudf
- PR #3663 Fix libcudf++ ORC reader microseconds and milliseconds conversion
- PR #3668 Fixing CHECK_CUDA debug build issue
- PR #3684 Fix ends_with logic for matching string case
- PR #3691 Fix create_offsets to handle offset correctly
- PR #3687 Fixed bug while passing input GPU memory pointer in `nvtext.scatter_count()`
- PR #3701 Fix hash_partition hashing all columns instead of columns_to_hash
- PR #3694 Allow for null columns parameter in `csv_writer`
- PR #3706 Removed extra type-dispatcher call from merge
- PR #3704 Changed the default delimiter to `whitespace` for nvtext methods.
- PR #3741 Construct DataFrame from dict-of-Series with alignment
- PR #3724 Update rmm version to match release
- PR #3743 Fix for `None` data in `__array_interface__`
- PR #3731 Fix performance of zero sized dataframe slice
- PR #3709 Fix inner_join incorrect result issue
- PR #3734 Update numba to 0.46 in conda files
- PR #3738 Update libxx cython types.hpp path
- PR #3672 Fix to_host issue with column_view having offset
- PR #3730 CSV reader: Set invalid float values to NaN/null
- PR #3670 Floor when casting between timestamps of different precisions
- PR #3728 Fix apply_boolean_mask issue with non-null string column
- PR #3769 Don't look for a `name` attribute in column
- PR #3783 Bind cuDF operators to Dask Dataframe
- PR #3775 Fix segfault when reading compressed CSV files larger than 4GB
- PR #3799 Align indices of Series inputs when adding as columns to DataFrame
- PR #3803 Keep name when unpickling Index objects
- PR #3804 Fix cuda crash in AVRO reader
- PR #3766 Remove references to cudf::type_id::CATEGORY from IO code
- PR #3817 Don't always deepcopy an index
- PR #3821 Fix OOB read in gpuinflate prefetcher
- PR #3829 Parquet writer: fix empty dataframe causing cuda launch errors
- PR #3835 Fix memory leak in Cython when dealing with nulls in string columns
- PR #3866 Remove unnecessary if check in NVStrings.create_offsets
- PR #3858 Fixes the broken debug build after #3728
- PR #3850 Fix merge typecast scope issue and resulting memory leak
- PR #3855 Fix MultiColumn recreation with reset_index
- PR #3869 Fixed size calculation in NVStrings::byte_count()
- PR #3868 Fix apply_grouped moving average example
- PR #3900 Properly link `NVStrings` and `NVCategory` into tests
- PR #3868 Fix apply_grouped moving average example
- PR #3871 Fix `split_out` error
- PR #3886 Fix string column materialization from column view
- PR #3893 Parquet reader: fix segfault reading empty parquet file
- PR #3931 Dask-cudf groupby `.agg` multicolumn handling fix
- PR #4017 Fix memory leaks in `GDF_STRING` cython handling and `nans_to_nulls` cython


# cuDF 0.11.0 (11 Dec 2019)

## New Features

- PR #2905 Added `Series.median()` and null support for `Series.quantile()`
- PR #2930 JSON Reader: Support ARROW_RANDOM_FILE input
- PR #2956 Add `cudf::stack` and `cudf::tile`
- PR #2980 Added nvtext is_vowel/is_consonant functions
- PR #2987 Add `inplace` arg to `DataFrame.reset_index` and `Series`
- PR #3011 Added libcudf++ transition guide
- PR #3129 Add strings column factory from `std::vector`s
- PR #3054 Add parquet reader support for decimal data types
- PR #3022 adds DataFrame.astype for cuDF dataframes
- PR #2962 Add isnull(), notnull() and related functions
- PR #3025 Move search files to legacy
- PR #3068 Add `scalar` class
- PR #3094 Adding `any` and `all` support from libcudf
- PR #3130 Define and implement new `column_wrapper`
- PR #3143 Define and implement new copying APIs `slice` and `split`
- PR #3161 Move merge files to legacy
- PR #3079 Added support to write ORC files given a local path
- PR #3192 Add dtype param to cast `DataFrame` on init
- PR #3213 Port cuIO to libcudf++
- PR #3222 Add nvtext character tokenizer
- PR #3223 Java expose underlying buffers
- PR #3300 Add `DataFrame.insert`
- PR #3263 Define and implement new `valid_if`
- PR #3278 Add `to_host` utility to copy `column_view` to host
- PR #3087 Add new cudf::experimental bool8 wrapper
- PR #3219 Construct column from column_view
- PR #3250 Define and implement new merge APIs
- PR #3144 Define and implement new hashing APIs `hash` and `hash_partition`
- PR #3229 Define and implement new search APIs
- PR #3308 java add API for memory usage callbacks
- PR #2691 Row-wise reduction and scan operations via CuPy
- PR #3291 Add normalize_nans_and_zeros
- PR #3187 Define and implement new replace APIs
- PR #3356 Add vertical concatenation for table/columns
- PR #3344 java split API
- PR #2791 Add `groupby.std()`
- PR #3368 Enable dropna argument in dask_cudf groupby
- PR #3298 add null replacement iterator for column_device_view
- PR #3297 Define and implement new groupby API.
- PR #3396 Update device_atomics with new bool8 and timestamp specializations
- PR #3411 Java host memory management API
- PR #3393 Implement df.cov and enable covariance/correlation in dask_cudf
- PR #3401 Add dask_cudf ORC writer (to_orc)
- PR #3331 Add copy_if_else
- PR #3427 Define and Implement new multi-search API
- PR #3442 Add Bool-index + Multi column + DataFrame support for set-item
- PR #3172 Define and implement new fill/repeat/copy_range APIs
- PR #3490 Add pair iterators for columns
- PR #3497 Add DataFrame.drop(..., inplace=False) argument
- PR #3469 Add string functionality for replace API
- PR #3273 Define and implement new reduction APIs

## Improvements

- PR #2904 Move gpu decompressors to cudf::io namespace
- PR #2977 Moved old C++ test utilities to legacy directory.
- PR #2965 Fix slow orc reader perf with large uncompressed blocks
- PR #2995 Move JIT type utilities to legacy directory
- PR #2927 Add ``Table`` and ``TableView`` extension classes that wrap legacy cudf::table
- PR #3005 Renames `cudf::exp` namespace to `cudf::experimental`
- PR #3008 Make safe versions of `is_null` and `is_valid` in `column_device_view`
- PR #3026 Move fill and repeat files to legacy
- PR #3027 Move copying.hpp and related source to legacy folder
- PR #3014 Snappy decompression optimizations
- PR #3032 Use `asarray` to coerce indices to a NumPy array
- PR #2996 IO Readers: Replace `cuio::device_buffer` with `rmm::device_buffer`
- PR #3051 Specialized hash function for strings column
- PR #3065 Select and Concat for cudf::experimental::table
- PR #3080 Move `valid_if.cuh` to `legacy/`
- PR #3052 Moved replace.hpp functionality to legacy
- PR #3091 Move join files to legacy
- PR #3092 Implicitly init RMM if Java allocates before init
- PR #3029 Update gdf_ numeric types with stdint and move to cudf namespace
- PR #3052 Moved replace.hpp functionality to legacy
- PR #2955 Add cmake option to only build for present GPU architecture
- PR #3070 Move functions.h and related source to legacy
- PR #2951 Allow set_index to handle a list of column names
- PR #3093 Move groupby files to legacy
- PR #2988 Removing GIS functionality (now part of cuSpatial library)
- PR #3067 Java method to return size of device memory buffer
- PR #3083 Improved some binary operation tests to include null testing.
- PR #3084 Update to arrow-cpp and pyarrow 0.15.0
- PR #3071 Move cuIO to legacy
- PR #3126 Round 2 of snappy decompression optimizations
- PR #3046 Define and implement new copying APIs `empty_like` and `allocate_like`
- PR #3128 Support MultiIndex in DataFrame.join
- PR #2971 Added initial gather and scatter methods for strings_column_view
- PR #3133 Port NVStrings to cudf column: count_characters and count_bytes
- PR #2991 Added strings column functions concatenate and join_strings
- PR #3028 Define and implement new `gather` APIs.
- PR #3135 Add nvtx utilities to cudf::nvtx namespace
- PR #3021 Java host side concat of serialized buffers
- PR #3138 Move unary files to legacy
- PR #3170 Port NVStrings substring functions to cudf strings column
- PR #3159 Port NVStrings is-chars-types function to cudf strings column
- PR #3154 Make `table_view_base.column()` const and add `mutable_table_view.column()`
- PR #3175 Set cmake cuda version variables
- PR #3171 Move deprecated error macros to legacy
- PR #3191 Port NVStrings integer convert ops to cudf column
- PR #3189 Port NVStrings find ops to cudf column
- PR #3352 Port NVStrings convert float functions to cudf strings column
- PR #3193 Add cuPy as a formal dependency
- PR #3195 Support for zero columned `table_view`
- PR #3165 Java device memory size for string category
- PR #3205 Move transform files to legacy
- PR #3202 Rename and move error.hpp to public headers
- PR #2878 Use upstream merge code in dask_cudf
- PR #3217 Port NVStrings upper and lower case conversion functions
- PR #3350 Port NVStrings booleans convert functions
- PR #3231 Add `column::release()` to give up ownership of contents.
- PR #3157 Use enum class rather than enum for mask_allocation_policy
- PR #3232 Port NVStrings datetime conversion to cudf strings column
- PR #3136 Define and implement new transpose API
- PR #3237 Define and implement new transform APIs
- PR #3245 Move binaryop files to legacy
- PR #3241 Move stream_compaction files to legacy
- PR #3166 Move reductions to legacy
- PR #3261 Small cleanup: remove `== true`
- PR #3271 Update rmm API based on `rmm.reinitialize(...)` change
- PR #3266 Remove optional checks for CuPy
- PR #3268 Adding null ordering per column feature when sorting
- PR #3239 Adding floating point specialization to comparators for NaNs
- PR #3270 Move predicates files to legacy
- PR #3281 Add to_host specialization for strings in column test utilities
- PR #3282 Add `num_bitmask_words`
- PR #3252 Add new factory methods to include passing an existing null mask
- PR #3288 Make `bit.cuh` utilities usable from host code.
- PR #3287 Move rolling windows files to legacy
- PR #3182 Define and implement new unary APIs `is_null` and `is_not_null`
- PR #3314 Drop `cython` from run requirements
- PR #3301 Add tests for empty column wrapper.
- PR #3294 Update to arrow-cpp and pyarrow 0.15.1
- PR #3310 Add `row_hasher` and `element_hasher` utilities
- PR #3272 Support non-default streams when creating/destroying hash maps
- PR #3286 Clean up the starter code on README
- PR #3332 Port NVStrings replace to cudf strings column
- PR #3354 Define and implement new `scatter` APIs
- PR #3322 Port NVStrings pad operations to cudf strings column
- PR #3345 Add cache member for number of characters in string_view class
- PR #3299 Define and implement new `is_sorted` APIs
- PR #3328 Partition by stripes in dask_cudf ORC reader
- PR #3243 Use upstream join code in dask_cudf
- PR #3371 Add `select` method to `table_view`
- PR #3309 Add java and JNI bindings for search bounds
- PR #3305 Define and implement new rolling window APIs
- PR #3380 Concatenate columns of strings
- PR #3382 Add fill function for strings column
- PR #3391 Move device_atomics_tests.cu files to legacy
- PR #3303 Define and implement new stream compaction APIs `copy_if`, `drop_nulls`,
           `apply_boolean_mask`, `drop_duplicate` and `unique_count`.
- PR #3387 Strings column gather function
- PR #3440 Strings column scatter function
- PR #3389 Move quantiles.hpp + group_quantiles.hpp files to legacy
- PR #3397 Port unary cast to libcudf++
- PR #3398 Move reshape.hpp files to legacy
- PR #3395 Port NVStrings regex extract to cudf strings column
- PR #3423 Port NVStrings htoi to cudf strings column
- PR #3425 Strings column copy_if_else implementation
- PR #3422 Move utilities to legacy
- PR #3201 Define and implement new datetime_ops APIs
- PR #3421 Port NVStrings find_multiple to cudf strings column
- PR #3448 Port scatter_to_tables to libcudf++
- PR #3458 Update strings sections in the transition guide
- PR #3462 Add `make_empty_column` and update `empty_like`.
- PR #3465 Port `aggregation` traits and utilities.
- PR #3214 Define and implement new unary operations APIs
- PR #3475 Add `bitmask_to_host` column utility
- PR #3487 Add is_boolean trait and random timestamp generator for testing
- PR #3492 Small cleanup (remove std::abs) and comment
- PR #3407 Allow multiple row-groups per task in dask_cudf read_parquet
- PR #3512 Remove unused CUDA conda labels
- PR #3500 cudf::fill()/cudf::repeat() support for strings columns.
- PR #3438 Update scalar and scalar_device_view to better support strings
- PR #3414 Add copy_range function for strings column
- PR #3685 Add string support to contiguous_split.
- PR #3471 Add scalar/column, column/scalar and scalar/scalar overloads to copy_if_else.
- PR #3451 Add support for implicit typecasting of join columns

## Bug Fixes

- PR #2895 Fixed dask_cudf group_split behavior to handle upstream rearrange_by_divisions
- PR #3048 Support for zero columned tables
- PR #3030 Fix snappy decoding regression in PR #3014
- PR #3041 Fixed exp to experimental namespace name change issue
- PR #3056 Add additional cmake hint for finding local build of RMM files
- PR #3060 Move copying.hpp includes to legacy
- PR #3139 Fixed java RMM auto initalization
- PR #3141 Java fix for relocated IO headers
- PR #3149 Rename column_wrapper.cuh to column_wrapper.hpp
- PR #3168 Fix mutable_column_device_view head const_cast
- PR #3199 Update JNI includes for legacy moves
- PR #3204 ORC writer: Fix ByteRLE encoding of NULLs
- PR #2994 Fix split_out-support but with hash_object_dispatch
- PR #3212 Fix string to date casting when format is not specified
- PR #3218 Fixes `row_lexicographic_comparator` issue with handling two tables
- PR #3228 Default initialize RMM when Java native dependencies are loaded
- PR #3012 replacing instances of `to_gpu_array` with `mem`
- PR #3236 Fix Numba 0.46+/CuPy 6.3 interface compatibility
- PR #3276 Update JNI includes for legacy moves
- PR #3256 Fix orc writer crash with multiple string columns
- PR #3211 Fix breaking change caused by rapidsai/rmm#167
- PR #3265 Fix dangling pointer in `is_sorted`
- PR #3267 ORC writer: fix incorrect ByteRLE encoding of long literal runs
- PR #3277 Fix invalid reference to deleted temporary in `is_sorted`.
- PR #3274 ORC writer: fix integer RLEv2 mode2 unsigned base value encoding
- PR #3279 Fix shutdown hang issues with pinned memory pool init executor
- PR #3280 Invalid children check in mutable_column_device_view
- PR #3289 fix java memory usage API for empty columns
- PR #3293 Fix loading of csv files zipped on MacOS (disabled zip min version check)
- PR #3295 Fix storing storing invalid RMM exec policies.
- PR #3307 Add pd.RangeIndex to from_pandas to fix dask_cudf meta_nonempty bug
- PR #3313 Fix public headers including non-public headers
- PR #3318 Revert arrow to 0.15.0 temporarily to unblock downstream projects CI
- PR #3317 Fix index-argument bug in dask_cudf parquet reader
- PR #3323 Fix `insert` non-assert test case
- PR #3341 Fix `Series` constructor converting NoneType to "None"
- PR #3326 Fix and test for detail::gather map iterator type inference
- PR #3334 Remove zero-size exception check from make_strings_column factories
- PR #3333 Fix compilation issues with `constexpr` functions not marked `__device__`
- PR #3340 Make all benchmarks use cudf base fixture to initialize RMM pool
- PR #3337 Fix Java to pad validity buffers to 64-byte boundary
- PR #3362 Fix `find_and_replace` upcasting series for python scalars and lists
- PR #3357 Disabling `column_view` iterators for non fixed-width types
- PR #3383 Fix : properly compute null counts for rolling_window.
- PR #3386 Removing external includes from `column_view.hpp`
- PR #3369 Add write_partition to dask_cudf to fix to_parquet bug
- PR #3388 Support getitem with bools when DataFrame has a MultiIndex
- PR #3408 Fix String and Column (De-)Serialization
- PR #3372 Fix dask-distributed scatter_by_map bug
- PR #3419 Fix a bug in parse_into_parts (incomplete input causing walking past the end of string).
- PR #3413 Fix dask_cudf read_csv file-list bug
- PR #3416 Fix memory leak in ColumnVector when pulling strings off the GPU
- PR #3424 Fix benchmark build by adding libcudacxx to benchmark's CMakeLists.txt
- PR #3435 Fix diff and shift for empty series
- PR #3439 Fix index-name bug in StringColumn concat
- PR #3445 Fix ORC Writer default stripe size
- PR #3459 Fix printing of invalid entries
- PR #3466 Fix gather null mask allocation for invalid index
- PR #3468 Fix memory leak issue in `drop_duplicates`
- PR #3474 Fix small doc error in capitalize Docs
- PR #3491 Fix more doc errors in NVStrings
- PR #3478 Fix as_index deep copy via Index.rename inplace arg
- PR #3476 Fix ORC reader timezone conversion
- PR #3188 Repr slices up large DataFrames
- PR #3519 Fix strings column concatenate handling zero-sized columns
- PR #3530 Fix copy_if_else test case fail issue
- PR #3523 Fix lgenfe issue with debug build
- PR #3532 Fix potential use-after-free in cudf parquet reader
- PR #3540 Fix unary_op null_mask bug and add missing test cases
- PR #3559 Use HighLevelGraph api in DataFrame constructor (Fix upstream compatibility)
- PR #3572 Fix CI Issue with hypothesis tests that are flaky


# cuDF 0.10.0 (16 Oct 2019)

## New Features

- PR #2423 Added `groupby.quantile()`
- PR #2522 Add Java bindings for NVStrings backed upper and lower case mutators
- PR #2605 Added Sort based groupby in libcudf
- PR #2607 Add Java bindings for parsing JSON
- PR #2629 Add dropna= parameter to groupby
- PR #2585 ORC & Parquet Readers: Remove millisecond timestamp restriction
- PR #2507 Add GPU-accelerated ORC Writer
- PR #2559 Add Series.tolist()
- PR #2653 Add Java bindings for rolling window operations
- PR #2480 Merge `custreamz` codebase into `cudf` repo
- PR #2674 Add __contains__ for Index/Series/Column
- PR #2635 Add support to read from remote and cloud sources like s3, gcs, hdfs
- PR #2722 Add Java bindings for NVTX ranges
- PR #2702 Add make_bool to dataset generation functions
- PR #2394 Move `rapidsai/custrings` into `cudf`
- PR #2734 Final sync of custrings source into cudf
- PR #2724 Add libcudf support for __contains__
- PR #2777 Add python bindings for porter stemmer measure functionality
- PR #2781 Add issorted to is_monotonic
- PR #2685 Add cudf::scatter_to_tables and cython binding
- PR #2743 Add Java bindings for NVStrings timestamp2long as part of String ColumnVector casting
- PR #2785 Add nvstrings Python docs
- PR #2786 Add benchmarks option to root build.sh
- PR #2802 Add `cudf::repeat()` and `cudf.Series.repeat()`
- PR #2773 Add Fisher's unbiased kurtosis and skew for Series/DataFrame
- PR #2748 Parquet Reader: Add option to specify loading of PANDAS index
- PR #2807 Add scatter_by_map to DataFrame python API
- PR #2836 Add nvstrings.code_points method
- PR #2844 Add Series/DataFrame notnull
- PR #2858 Add GTest type list utilities
- PR #2870 Add support for grouping by Series of arbitrary length
- PR #2719 Series covariance and Pearson correlation
- PR #2207 Beginning of libcudf overhaul: introduce new column and table types
- PR #2869 Add `cudf.CategoricalDtype`
- PR #2838 CSV Reader: Support ARROW_RANDOM_FILE input
- PR #2655 CuPy-based Series and Dataframe .values property
- PR #2803 Added `edit_distance_matrix()` function to calculate pairwise edit distance for each string on a given nvstrings object.
- PR #2811 Start of cudf strings column work based on 2207
- PR #2872 Add Java pinned memory pool allocator
- PR #2969 Add findAndReplaceAll to ColumnVector
- PR #2814 Add Datetimeindex.weekday
- PR #2999 Add timestamp conversion support for string categories
- PR #2918 Add cudf::column timestamp wrapper types

## Improvements

- PR #2578 Update legacy_groupby to use libcudf group_by_without_aggregation
- PR #2581 Removed `managed` allocator from hash map classes.
- PR #2571 Remove unnecessary managed memory from gdf_column_concat
- PR #2648 Cython/Python reorg
- PR #2588 Update Series.append documentation
- PR #2632 Replace dask-cudf set_index code with upstream
- PR #2682 Add cudf.set_allocator() function for easier allocator init
- PR #2642 Improve null printing and testing
- PR #2747 Add missing Cython headers / cudftestutil lib to conda package for cuspatial build
- PR #2706 Compute CSV format in device code to speedup performance
- PR #2673 Add support for np.longlong type
- PR #2703 move dask serialization dispatch into cudf
- PR #2728 Add YYMMDD to version tag for nightly conda packages
- PR #2729 Handle file-handle input in to_csv
- PR #2741 CSV Reader: Move kernel functions into its own file
- PR #2766 Improve nvstrings python cmake flexibility
- PR #2756 Add out_time_unit option to csv reader, support timestamp resolutions
- PR #2771 Stopgap alias for to_gpu_matrix()
- PR #2783 Support mapping input columns to function arguments in apply kernels
- PR #2645 libcudf unique_count for Series.nunique
- PR #2817 Dask-cudf: `read_parquet` support for remote filesystems
- PR #2823 improve java data movement debugging
- PR #2806 CSV Reader: Clean-up row offset operations
- PR #2640 Add dask wait/persist exmaple to 10 minute guide
- PR #2828 Optimizations of kernel launch configuration for `DataFrame.apply_rows` and `DataFrame.apply_chunks`
- PR #2831 Add `column` argument to `DataFrame.drop`
- PR #2775 Various optimizations to improve __getitem__ and __setitem__ performance
- PR #2810 cudf::allocate_like can optionally always allocate a mask.
- PR #2833 Parquet reader: align page data allocation sizes to 4-bytes to satisfy cuda-memcheck
- PR #2832 Using the new Python bindings for UCX
- PR #2856 Update group_split_cudf to use scatter_by_map
- PR #2890 Optionally keep serialized table data on the host.
- PR #2778 Doc: Updated and fixed some docstrings that were formatted incorrectly.
- PR #2830 Use YYMMDD tag in custreamz nightly build
- PR #2875 Java: Remove synchronized from register methods in MemoryCleaner
- PR #2887 Minor snappy decompression optimization
- PR #2899 Use new RMM API based on Cython
- PR #2788 Guide to Python UDFs
- PR #2919 Change java API to use operators in groupby namespace
- PR #2909 CSV Reader: Avoid row offsets host vector default init
- PR #2834 DataFrame supports setting columns via attribute syntax `df.x = col`
- PR #3147 DataFrame can be initialized from rows via list of tuples
- PR #3539 Restrict CuPy to 6

## Bug Fixes

- PR #2584 ORC Reader: fix parsing of `DECIMAL` index positions
- PR #2619 Fix groupby serialization/deserialization
- PR #2614 Update Java version to match
- PR #2601 Fixes nlargest(1) issue in Series and Dataframe
- PR #2610 Fix a bug in index serialization (properly pass DeviceNDArray)
- PR #2621 Fixes the floordiv issue of not promoting float type when rhs is 0
- PR #2611 Types Test: fix static casting from negative int to string
- PR #2618 IO Readers: Fix datasource memory map failure for multiple reads
- PR #2628 groupby_without_aggregation non-nullable input table produces non-nullable output
- PR #2615 fix string category partitioning in java API
- PR #2641 fix string category and timeunit concat in the java API
- PR #2649 Fix groupby issue resulting from column_empty bug
- PR #2658 Fix astype() for null categorical columns
- PR #2660 fix column string category and timeunit concat in the java API
- PR #2664 ORC reader: fix `skip_rows` larger than first stripe
- PR #2654 Allow Java gdfOrderBy to work with string categories
- PR #2669 AVRO reader: fix non-deterministic output
- PR #2668 Update Java bindings to specify timestamp units for ORC and Parquet readers
- PR #2679 AVRO reader: fix cuda errors when decoding compressed streams
- PR #2692 Add concatenation for data-frame with different headers (empty and non-empty)
- PR #2651 Remove nvidia driver installation from ci/cpu/build.sh
- PR #2697 Ensure csv reader sets datetime column time units
- PR #2698 Return RangeIndex from contiguous slice of RangeIndex
- PR #2672 Fix null and integer handling in round
- PR #2704 Parquet Reader: Fix crash when loading string column with nulls
- PR #2725 Fix Jitify issue with running on Turing using CUDA version < 10
- PR #2731 Fix building of benchmarks
- PR #2738 Fix java to find new NVStrings locations
- PR #2736 Pin Jitify branch to v0.10 version
- PR #2742 IO Readers: Fix possible silent failures when creating `NvStrings` instance
- PR #2753 Fix java quantile API calls
- PR #2762 Fix validity processing for time in java
- PR #2796 Fix handling string slicing and other nvstrings delegated methods with dask
- PR #2769 Fix link to API docs in README.md
- PR #2772 Handle multiindex pandas Series #2772
- PR #2749 Fix apply_rows/apply_chunks pessimistic null mask to use in_cols null masks only
- PR #2752 CSV Reader: Fix exception when there's no rows to process
- PR #2716 Added Exception for `StringMethods` in string methods
- PR #2787 Fix Broadcasting `None` to `cudf-series`
- PR #2794 Fix async race in NVCategory::get_value and get_value_bounds
- PR #2795 Fix java build/cast error
- PR #2496 Fix improper merge of two dataframes when names differ
- PR #2824 Fix issue with incorrect result when Numeric Series replace is called several times
- PR #2751 Replace value with null
- PR #2765 Fix Java inequality comparisons for string category
- PR #2818 Fix java join API to use new C++ join API
- PR #2841 Fix nvstrings.slice and slice_from for range (0,0)
- PR #2837 Fix join benchmark
- PR #2809 Add hash_df and group_split dispatch functions for dask
- PR #2843 Parquet reader: fix skip_rows when not aligned with page or row_group boundaries
- PR #2851 Deleted existing dask-cudf/record.txt
- PR #2854 Fix column creation from ephemeral objects exposing __cuda_array_interface__
- PR #2860 Fix boolean indexing when the result is a single row
- PR #2859 Fix tail method issue for string columns
- PR #2852 Fixed `cumsum()` and `cumprod()` on boolean series.
- PR #2865 DaskIO: Fix `read_csv` and `read_orc` when input is list of files
- PR #2750 Fixed casting values to cudf::bool8 so non-zero values always cast to true
- PR #2873 Fixed dask_cudf read_partition bug by generating ParquetDatasetPiece
- PR #2850 Fixes dask_cudf.read_parquet on partitioned datasets
- PR #2896 Properly handle `axis` string keywords in `concat`
- PR #2926 Update rounding algorithm to avoid using fmod
- PR #2968 Fix Java dependency loading when using NVTX
- PR #2963 Fix ORC writer uncompressed block indexing
- PR #2928 CSV Reader: Fix using `byte_range` for large datasets
- PR #2983 Fix sm_70+ race condition in gpu_unsnap
- PR #2964 ORC Writer: Segfault when writing mixed numeric and string columns
- PR #3007 Java: Remove unit test that frees RMM invalid pointer
- PR #3009 Fix orc reader RLEv2 patch position regression from PR #2507
- PR #3002 Fix CUDA invalid configuration errors reported after loading an ORC file without data
- PR #3035 Update update-version.sh for new docs locations
- PR #3038 Fix uninitialized stream parameter in device_table deleter
- PR #3064 Fixes groupby performance issue
- PR #3061 Add rmmInitialize to nvstrings gtests
- PR #3058 Fix UDF doc markdown formatting
- PR #3059 Add nvstrings python build instructions to contributing.md


# cuDF 0.9.0 (21 Aug 2019)

## New Features

- PR #1993 Add CUDA-accelerated series aggregations: mean, var, std
- PR #2111 IO Readers: Support memory buffer, file-like object, and URL inputs
- PR #2012 Add `reindex()` to DataFrame and Series
- PR #2097 Add GPU-accelerated AVRO reader
- PR #2098 Support binary ops on DFs and Series with mismatched indices
- PR #2160 Merge `dask-cudf` codebase into `cudf` repo
- PR #2149 CSV Reader: Add `hex` dtype for explicit hexadecimal parsing
- PR #2156 Add `upper_bound()` and `lower_bound()` for libcudf tables and `searchsorted()` for cuDF Series
- PR #2158 CSV Reader: Support single, non-list/dict argument for `dtype`
- PR #2177 CSV Reader: Add `parse_dates` parameter for explicit date inference
- PR #1744 cudf::apply_boolean_mask and cudf::drop_nulls support for cudf::table inputs (multi-column)
- PR #2196 Add `DataFrame.dropna()`
- PR #2197 CSV Writer: add `chunksize` parameter for `to_csv`
- PR #2215 `type_dispatcher` benchmark
- PR #2179 Add Java quantiles
- PR #2157 Add __array_function__ to DataFrame and Series
- PR #2212 Java support for ORC reader
- PR #2224 Add DataFrame isna, isnull, notna functions
- PR #2236 Add Series.drop_duplicates
- PR #2105 Add hash-based join benchmark
- PR #2316 Add unique, nunique, and value_counts for datetime columns
- PR #2337 Add Java support for slicing a ColumnVector
- PR #2049 Add cudf::merge (sorted merge)
- PR #2368 Full cudf+dask Parquet Support
- PR #2380 New cudf::is_sorted checks whether cudf::table is sorted
- PR #2356 Java column vector standard deviation support
- PR #2221 MultiIndex full indexing - Support iloc and wildcards for loc
- PR #2429 Java support for getting length of strings in a ColumnVector
- PR #2415 Add `value_counts` for series of any type
- PR #2446 Add __array_function__ for index
- PR #2437 ORC reader: Add 'use_np_dtypes' option
- PR #2382 Add CategoricalAccessor add, remove, rename, and ordering methods
- PR #2464 Native implement `__cuda_array_interface__` for Series/Index/Column objects
- PR #2425 Rolling window now accepts array-based user-defined functions
- PR #2442 Add __setitem__
- PR #2449 Java support for getting byte count of strings in a ColumnVector
- PR #2492 Add groupby.size() method
- PR #2358 Add cudf::nans_to_nulls: convert floating point column into bitmask
- PR #2489 Add drop argument to set_index
- PR #2491 Add Java bindings for ORC reader 'use_np_dtypes' option
- PR #2213 Support s/ms/us/ns DatetimeColumn time unit resolutions
- PR #2536 Add _constructor properties to Series and DataFrame

## Improvements

- PR #2103 Move old `column` and `bitmask` files into `legacy/` directory
- PR #2109 added name to Python column classes
- PR #1947 Cleanup serialization code
- PR #2125 More aggregate in java API
- PR #2127 Add in java Scalar tests
- PR #2088 Refactor of Python groupby code
- PR #2130 Java serialization and deserialization of tables.
- PR #2131 Chunk rows logic added to csv_writer
- PR #2129 Add functions in the Java API to support nullable column filtering
- PR #2165 made changes to get_dummies api for it to be available in MethodCache
- PR #2171 Add CodeCov integration, fix doc version, make --skip-tests work when invoking with source
- PR #2184 handle remote orc files for dask-cudf
- PR #2186 Add `getitem` and `getattr` style access to Rolling objects
- PR #2168 Use cudf.Column for CategoricalColumn's categories instead of a tuple
- PR #2193 DOC: cudf::type_dispatcher documentation for specializing dispatched functors
- PR #2199 Better java support for appending strings
- PR #2176 Added column dtype support for datetime, int8, int16 to csv_writer
- PR #2209 Matching `get_dummies` & `select_dtypes` behavior to pandas
- PR #2217 Updated Java bindings to use the new groupby API
- PR #2214 DOC: Update doc instructions to build/install `cudf` and `dask-cudf`
- PR #2220 Update Java bindings for reduction rename
- PR #2232 Move CodeCov upload from build script to Jenkins
- PR #2225 refactor to use libcudf for gathering columns in dataframes
- PR #2293 Improve join performance (faster compute_join_output_size)
- PR #2300 Create separate dask codeowners for dask-cudf codebase
- PR #2304 gdf_group_by_without_aggregations returns gdf_column
- PR #2309 Java readers: remove redundant copy of result pointers
- PR #2307 Add `black` and `isort` to style checker script
- PR #2345 Restore removal of old groupby implementation
- PR #2342 Improve `astype()` to operate all ways
- PR #2329 using libcudf cudf::copy for column deep copy
- PR #2344 DOC: docs on code formatting for contributors
- PR #2376 Add inoperative axis= and win_type= arguments to Rolling()
- PR #2378 remove dask for (de-)serialization of cudf objects
- PR #2353 Bump Arrow and Dask versions
- PR #2377 Replace `standard_python_slice` with just `slice.indices()`
- PR #2373 cudf.DataFrame enchancements & Series.values support
- PR #2392 Remove dlpack submodule; make cuDF's Cython API externally accessible
- PR #2430 Updated Java bindings to use the new unary API
- PR #2406 Moved all existing `table` related files to a `legacy/` directory
- PR #2350 Performance related changes to get_dummies
- PR #2420 Remove `cudautils.astype` and replace with `typecast.apply_cast`
- PR #2456 Small improvement to typecast utility
- PR #2458 Fix handling of thirdparty packages in `isort` config
- PR #2459 IO Readers: Consolidate all readers to use `datasource` class
- PR #2475 Exposed type_dispatcher.hpp, nvcategory_util.hpp and wrapper_types.hpp in the include folder
- PR #2484 Enabled building libcudf as a static library
- PR #2453 Streamline CUDA_REL environment variable
- PR #2483 Bundle Boost filesystem dependency in the Java jar
- PR #2486 Java API hash functions
- PR #2481 Adds the ignore_null_keys option to the java api
- PR #2490 Java api: support multiple aggregates for the same column
- PR #2510 Java api: uses table based apply_boolean_mask
- PR #2432 Use pandas formatting for console, html, and latex output
- PR #2573 Bump numba version to 0.45.1
- PR #2606 Fix references to notebooks-contrib

## Bug Fixes

- PR #2086 Fixed quantile api behavior mismatch in series & dataframe
- PR #2128 Add offset param to host buffer readers in java API.
- PR #2145 Work around binops validity checks for java
- PR #2146 Work around unary_math validity checks for java
- PR #2151 Fixes bug in cudf::copy_range where null_count was invalid
- PR #2139 matching to pandas describe behavior & fixing nan values issue
- PR #2161 Implicitly convert unsigned to signed integer types in binops
- PR #2154 CSV Reader: Fix bools misdetected as strings dtype
- PR #2178 Fix bug in rolling bindings where a view of an ephemeral column was being taken
- PR #2180 Fix issue with isort reordering `importorskip` below imports depending on them
- PR #2187 fix to honor dtype when numpy arrays are passed to columnops.as_column
- PR #2190 Fix issue in astype conversion of string column to 'str'
- PR #2208 Fix issue with calling `head()` on one row dataframe
- PR #2229 Propagate exceptions from Cython cdef functions
- PR #2234 Fix issue with local build script not properly building
- PR #2223 Fix CUDA invalid configuration errors reported after loading small compressed ORC files
- PR #2162 Setting is_unique and is_monotonic-related attributes
- PR #2244 Fix ORC RLEv2 delta mode decoding with nonzero residual delta width
- PR #2297 Work around `var/std` unsupported only at debug build
- PR #2302 Fixed java serialization corner case
- PR #2355 Handle float16 in binary operations
- PR #2311 Fix copy behaviour for GenericIndex
- PR #2349 Fix issues with String filter in java API
- PR #2323 Fix groupby on categoricals
- PR #2328 Ensure order is preserved in CategoricalAccessor._set_categories
- PR #2202 Fix issue with unary ops mishandling empty input
- PR #2326 Fix for bug in DLPack when reading multiple columns
- PR #2324 Fix cudf Docker build
- PR #2325 Fix ORC RLEv2 patched base mode decoding with nonzero patch width
- PR #2235 Fix get_dummies to be compatible with dask
- PR #2332 Zero initialize gdf_dtype_extra_info
- PR #2355 Handle float16 in binary operations
- PR #2360 Fix missing dtype handling in cudf.Series & columnops.as_column
- PR #2364 Fix quantile api and other trivial issues around it
- PR #2361 Fixed issue with `codes` of CategoricalIndex
- PR #2357 Fixed inconsistent type of index created with from_pandas vs direct construction
- PR #2389 Fixed Rolling __getattr__ and __getitem__ for offset based windows
- PR #2402 Fixed bug in valid mask computation in cudf::copy_if (apply_boolean_mask)
- PR #2401 Fix to a scalar datetime(of type Days) issue
- PR #2386 Correctly allocate output valids in groupby
- PR #2411 Fixed failures on binary op on single element string column
- PR #2422 Fix Pandas logical binary operation incompatibilites
- PR #2447 Fix CodeCov posting build statuses temporarily
- PR #2450 Fix erroneous null handling in `cudf.DataFrame`'s `apply_rows`
- PR #2470 Fix issues with empty strings and string categories (Java)
- PR #2471 Fix String Column Validity.
- PR #2481 Fix java validity buffer serialization
- PR #2485 Updated bytes calculation to use size_t to avoid overflow in column concat
- PR #2461 Fix groupby multiple aggregations same column
- PR #2514 Fix cudf::drop_nulls threshold handling in Cython
- PR #2516 Fix utilities include paths and meta.yaml header paths
- PR #2517 Fix device memory leak in to_dlpack tensor deleter
- PR #2431 Fix local build generated file ownerships
- PR #2511 Added import of orc, refactored exception handlers to not squash fatal exceptions
- PR #2527 Fix index and column input handling in dask_cudf read_parquet
- PR #2466 Fix `dataframe.query` returning null rows erroneously
- PR #2548 Orc reader: fix non-deterministic data decoding at chunk boundaries
- PR #2557 fix cudautils import in string.py
- PR #2521 Fix casting datetimes from/to the same resolution
- PR #2545 Fix MultiIndexes with datetime levels
- PR #2560 Remove duplicate `dlpack` definition in conda recipe
- PR #2567 Fix ColumnVector.fromScalar issues while dealing with null scalars
- PR #2565 Orc reader: fix incorrect data decoding of int64 data types
- PR #2577 Fix search benchmark compilation error by adding necessary header
- PR #2604 Fix a bug in copying.pyx:_normalize_types that upcasted int32 to int64


# cuDF 0.8.0 (27 June 2019)

## New Features

- PR #1524 Add GPU-accelerated JSON Lines parser with limited feature set
- PR #1569 Add support for Json objects to the JSON Lines reader
- PR #1622 Add Series.loc
- PR #1654 Add cudf::apply_boolean_mask: faster replacement for gdf_apply_stencil
- PR #1487 cython gather/scatter
- PR #1310 Implemented the slice/split functionality.
- PR #1630 Add Python layer to the GPU-accelerated JSON reader
- PR #1745 Add rounding of numeric columns via Numba
- PR #1772 JSON reader: add support for BytesIO and StringIO input
- PR #1527 Support GDF_BOOL8 in readers and writers
- PR #1819 Logical operators (AND, OR, NOT) for libcudf and cuDF
- PR #1813 ORC Reader: Add support for stripe selection
- PR #1828 JSON Reader: add suport for bool8 columns
- PR #1833 Add column iterator with/without nulls
- PR #1665 Add the point-in-polygon GIS function
- PR #1863 Series and Dataframe methods for all and any
- PR #1908 cudf::copy_range and cudf::fill for copying/assigning an index or range to a constant
- PR #1921 Add additional formats for typecasting to/from strings
- PR #1807 Add Series.dropna()
- PR #1987 Allow user defined functions in the form of ptx code to be passed to binops
- PR #1948 Add operator functions like `Series.add()` to DataFrame and Series
- PR #1954 Add skip test argument to GPU build script
- PR #2018 Add bindings for new groupby C++ API
- PR #1984 Add rolling window operations Series.rolling() and DataFrame.rolling()
- PR #1542 Python method and bindings for to_csv
- PR #1995 Add Java API
- PR #1998 Add google benchmark to cudf
- PR #1845 Add cudf::drop_duplicates, DataFrame.drop_duplicates
- PR #1652 Added `Series.where()` feature
- PR #2074 Java Aggregates, logical ops, and better RMM support
- PR #2140 Add a `cudf::transform` function
- PR #2068 Concatenation of different typed columns

## Improvements

- PR #1538 Replacing LesserRTTI with inequality_comparator
- PR #1703 C++: Added non-aggregating `insert` to `concurrent_unordered_map` with specializations to store pairs with a single atomicCAS when possible.
- PR #1422 C++: Added a RAII wrapper for CUDA streams
- PR #1701 Added `unique` method for stringColumns
- PR #1713 Add documentation for Dask-XGBoost
- PR #1666 CSV Reader: Improve performance for files with large number of columns
- PR #1725 Enable the ability to use a single column groupby as its own index
- PR #1759 Add an example showing simultaneous rolling averages to `apply_grouped` documentation
- PR #1746 C++: Remove unused code: `windowed_ops.cu`, `sorting.cu`, `hash_ops.cu`
- PR #1748 C++: Add `bool` nullability flag to `device_table` row operators
- PR #1764 Improve Numerical column: `mean_var` and `mean`
- PR #1767 Speed up Python unit tests
- PR #1770 Added build.sh script, updated CI scripts and documentation
- PR #1739 ORC Reader: Add more pytest coverage
- PR #1696 Added null support in `Series.replace()`.
- PR #1390 Added some basic utility functions for `gdf_column`'s
- PR #1791 Added general column comparison code for testing
- PR #1795 Add printing of git submodule info to `print_env.sh`
- PR #1796 Removing old sort based group by code and gdf_filter
- PR #1811 Added funtions for copying/allocating `cudf::table`s
- PR #1838 Improve columnops.column_empty so that it returns typed columns instead of a generic Column
- PR #1890 Add utils.get_dummies- a pandas-like wrapper around one_hot-encoding
- PR #1823 CSV Reader: default the column type to string for empty dataframes
- PR #1827 Create bindings for scalar-vector binops, and update one_hot_encoding to use them
- PR #1817 Operators now support different sized dataframes as long as they don't share different sized columns
- PR #1855 Transition replace_nulls to new C++ API and update corresponding Cython/Python code
- PR #1858 Add `std::initializer_list` constructor to `column_wrapper`
- PR #1846 C++ type-erased gdf_equal_columns test util; fix gdf_equal_columns logic error
- PR #1390 Added some basic utility functions for `gdf_column`s
- PR #1391 Tidy up bit-resolution-operation and bitmask class code
- PR #1882 Add iloc functionality to MultiIndex dataframes
- PR #1884 Rolling windows: general enhancements and better coverage for unit tests
- PR #1886 support GDF_STRING_CATEGORY columns in apply_boolean_mask, drop_nulls and other libcudf functions
- PR #1896 Improve performance of groupby with levels specified in dask-cudf
- PR #1915 Improve iloc performance for non-contiguous row selection
- PR #1859 Convert read_json into a C++ API
- PR #1919 Rename libcudf namespace gdf to namespace cudf
- PR #1850 Support left_on and right_on for DataFrame merge operator
- PR #1930 Specialize constructor for `cudf::bool8` to cast argument to `bool`
- PR #1938 Add default constructor for `column_wrapper`
- PR #1930 Specialize constructor for `cudf::bool8` to cast argument to `bool`
- PR #1952 consolidate libcudf public API headers in include/cudf
- PR #1949 Improved selection with boolmask using libcudf `apply_boolean_mask`
- PR #1956 Add support for nulls in `query()`
- PR #1973 Update `std::tuple` to `std::pair` in top-most libcudf APIs and C++ transition guide
- PR #1981 Convert read_csv into a C++ API
- PR #1868 ORC Reader: Support row index for speed up on small/medium datasets
- PR #1964 Added support for list-like types in Series.str.cat
- PR #2005 Use HTML5 details tag in bug report issue template
- PR #2003 Removed few redundant unit-tests from test_string.py::test_string_cat
- PR #1944 Groupby design improvements
- PR #2017 Convert `read_orc()` into a C++ API
- PR #2011 Convert `read_parquet()` into a C++ API
- PR #1756 Add documentation "10 Minutes to cuDF and dask_cuDF"
- PR #2034 Adding support for string columns concatenation using "add" binary operator
- PR #2042 Replace old "10 Minutes" guide with new guide for docs build process
- PR #2036 Make library of common test utils to speed up tests compilation
- PR #2022 Facilitating get_dummies to be a high level api too
- PR #2050 Namespace IO readers and add back free-form `read_xxx` functions
- PR #2104 Add a functional ``sort=`` keyword argument to groupby
- PR #2108 Add `find_and_replace` for StringColumn for replacing single values
- PR #1803 cuDF/CuPy interoperability documentation

## Bug Fixes

- PR #1465 Fix for test_orc.py and test_sparse_df.py test failures
- PR #1583 Fix underlying issue in `as_index()` that was causing `Series.quantile()` to fail
- PR #1680 Add errors= keyword to drop() to fix cudf-dask bug
- PR #1651 Fix `query` function on empty dataframe
- PR #1616 Fix CategoricalColumn to access categories by index instead of iteration
- PR #1660 Fix bug in `loc` when indexing with a column name (a string)
- PR #1683 ORC reader: fix timestamp conversion to UTC
- PR #1613 Improve CategoricalColumn.fillna(-1) performance
- PR #1642 Fix failure of CSV_TEST gdf_csv_test.SkiprowsNrows on multiuser systems
- PR #1709 Fix handling of `datetime64[ms]` in `dataframe.select_dtypes`
- PR #1704 CSV Reader: Add support for the plus sign in number fields
- PR #1687 CSV reader: return an empty dataframe for zero size input
- PR #1757 Concatenating columns with null columns
- PR #1755 Add col_level keyword argument to melt
- PR #1758 Fix df.set_index() when setting index from an empty column
- PR #1749 ORC reader: fix long strings of NULL values resulting in incorrect data
- PR #1742 Parquet Reader: Fix index column name to match PANDAS compat
- PR #1782 Update libcudf doc version
- PR #1783 Update conda dependencies
- PR #1786 Maintain the original series name in series.unique output
- PR #1760 CSV Reader: fix segfault when dtype list only includes columns from usecols list
- PR #1831 build.sh: Assuming python is in PATH instead of using PYTHON env var
- PR #1839 Raise an error instead of segfaulting when transposing a DataFrame with StringColumns
- PR #1840 Retain index correctly during merge left_on right_on
- PR #1825 cuDF: Multiaggregation Groupby Failures
- PR #1789 CSV Reader: Fix missing support for specifying `int8` and `int16` dtypes
- PR #1857 Cython Bindings: Handle `bool` columns while calling `column_view_from_NDArrays`
- PR #1849 Allow DataFrame support methods to pass arguments to the methods
- PR #1847 Fixed #1375 by moving the nvstring check into the wrapper function
- PR #1864 Fixing cudf reduction for POWER platform
- PR #1869 Parquet reader: fix Dask timestamps not matching with Pandas (convert to milliseconds)
- PR #1876 add dtype=bool for `any`, `all` to treat integer column correctly
- PR #1875 CSV reader: take NaN values into account in dtype detection
- PR #1873 Add column dtype checking for the all/any methods
- PR #1902 Bug with string iteration in _apply_basic_agg
- PR #1887 Fix for initialization issue in pq_read_arg,orc_read_arg
- PR #1867 JSON reader: add support for null/empty fields, including the 'null' literal
- PR #1891 Fix bug #1750 in string column comparison
- PR #1909 Support of `to_pandas()` of boolean series with null values
- PR #1923 Use prefix removal when two aggs are called on a SeriesGroupBy
- PR #1914 Zero initialize gdf_column local variables
- PR #1959 Add support for comparing boolean Series to scalar
- PR #1966 Ignore index fix in series append
- PR #1967 Compute index __sizeof__ only once for DataFrame __sizeof__
- PR #1977 Support CUDA installation in default system directories
- PR #1982 Fixes incorrect index name after join operation
- PR #1985 Implement `GDF_PYMOD`, a special modulo that follows python's sign rules
- PR #1991 Parquet reader: fix decoding of NULLs
- PR #1990 Fixes a rendering bug in the `apply_grouped` documentation
- PR #1978 Fix for values being filled in an empty dataframe
- PR #2001 Correctly create MultiColumn from Pandas MultiColumn
- PR #2006 Handle empty dataframe groupby construction for dask
- PR #1965 Parquet Reader: Fix duplicate index column when it's already in `use_cols`
- PR #2033 Add pip to conda environment files to fix warning
- PR #2028 CSV Reader: Fix reading of uncompressed files without a recognized file extension
- PR #2073 Fix an issue when gathering columns with NVCategory and nulls
- PR #2053 cudf::apply_boolean_mask return empty column for empty boolean mask
- PR #2066 exclude `IteratorTest.mean_var_output` test from debug build
- PR #2069 Fix JNI code to use read_csv and read_parquet APIs
- PR #2071 Fix bug with unfound transitive dependencies for GTests in Ubuntu 18.04
- PR #2089 Configure Sphinx to render params correctly
- PR #2091 Fix another bug with unfound transitive dependencies for `cudftestutils` in Ubuntu 18.04
- PR #2115 Just apply `--disable-new-dtags` instead of trying to define all the transitive dependencies
- PR #2106 Fix errors in JitCache tests caused by sharing of device memory between processes
- PR #2120 Fix errors in JitCache tests caused by running multiple threads on the same data
- PR #2102 Fix memory leak in groupby
- PR #2113 fixed typo in to_csv code example


# cudf 0.7.2 (16 May 2019)

## New Features

- PR #1735 Added overload for atomicAdd on int64. Streamlined implementation of custom atomic overloads.
- PR #1741 Add MultiIndex concatenation

## Bug Fixes

- PR #1718 Fix issue with SeriesGroupBy MultiIndex in dask-cudf
- PR #1734 Python: fix performance regression for groupby count() aggregations
- PR #1768 Cython: fix handling read only schema buffers in gpuarrow reader


# cudf 0.7.1 (11 May 2019)

## New Features

- PR #1702 Lazy load MultiIndex to return groupby performance to near optimal.

## Bug Fixes

- PR #1708 Fix handling of `datetime64[ms]` in `dataframe.select_dtypes`


# cuDF 0.7.0 (10 May 2019)

## New Features

- PR #982 Implement gdf_group_by_without_aggregations and gdf_unique_indices functions
- PR #1142 Add `GDF_BOOL` column type
- PR #1194 Implement overloads for CUDA atomic operations
- PR #1292 Implemented Bitwise binary ops AND, OR, XOR (&, |, ^)
- PR #1235 Add GPU-accelerated Parquet Reader
- PR #1335 Added local_dict arg in `DataFrame.query()`.
- PR #1282 Add Series and DataFrame.describe()
- PR #1356 Rolling windows
- PR #1381 Add DataFrame._get_numeric_data
- PR #1388 Add CODEOWNERS file to auto-request reviews based on where changes are made
- PR #1396 Add DataFrame.drop method
- PR #1413 Add DataFrame.melt method
- PR #1412 Add DataFrame.pop()
- PR #1419 Initial CSV writer function
- PR #1441 Add Series level cumulative ops (cumsum, cummin, cummax, cumprod)
- PR #1420 Add script to build and test on a local gpuCI image
- PR #1440 Add DatetimeColumn.min(), DatetimeColumn.max()
- PR #1455 Add Series.Shift via Numba kernel
- PR #1441 Add Series level cumulative ops (cumsum, cummin, cummax, cumprod)
- PR #1461 Add Python coverage test to gpu build
- PR #1445 Parquet Reader: Add selective reading of rows and row group
- PR #1532 Parquet Reader: Add support for INT96 timestamps
- PR #1516 Add Series and DataFrame.ndim
- PR #1556 Add libcudf C++ transition guide
- PR #1466 Add GPU-accelerated ORC Reader
- PR #1565 Add build script for nightly doc builds
- PR #1508 Add Series isna, isnull, and notna
- PR #1456 Add Series.diff() via Numba kernel
- PR #1588 Add Index `astype` typecasting
- PR #1301 MultiIndex support
- PR #1599 Level keyword supported in groupby
- PR #929 Add support operations to dataframe
- PR #1609 Groupby accept list of Series
- PR #1658 Support `group_keys=True` keyword in groupby method

## Improvements

- PR #1531 Refactor closures as private functions in gpuarrow
- PR #1404 Parquet reader page data decoding speedup
- PR #1076 Use `type_dispatcher` in join, quantiles, filter, segmented sort, radix sort and hash_groupby
- PR #1202 Simplify README.md
- PR #1149 CSV Reader: Change convertStrToValue() functions to `__device__` only
- PR #1238 Improve performance of the CUDA trie used in the CSV reader
- PR #1245 Use file cache for JIT kernels
- PR #1278 Update CONTRIBUTING for new conda environment yml naming conventions
- PR #1163 Refactored UnaryOps. Reduced API to two functions: `gdf_unary_math` and `gdf_cast`. Added `abs`, `-`, and `~` ops. Changed bindings to Cython
- PR #1284 Update docs version
- PR #1287 add exclude argument to cudf.select_dtype function
- PR #1286 Refactor some of the CSV Reader kernels into generic utility functions
- PR #1291 fillna in `Series.to_gpu_array()` and `Series.to_array()` can accept the scalar too now.
- PR #1005 generic `reduction` and `scan` support
- PR #1349 Replace modernGPU sort join with thrust.
- PR #1363 Add a dataframe.mean(...) that raises NotImplementedError to satisfy `dask.dataframe.utils.is_dataframe_like`
- PR #1319 CSV Reader: Use column wrapper for gdf_column output alloc/dealloc
- PR #1376 Change series quantile default to linear
- PR #1399 Replace CFFI bindings for NVTX functions with Cython bindings
- PR #1389 Refactored `set_null_count()`
- PR #1386 Added macros `GDF_TRY()`, `CUDF_TRY()` and `ASSERT_CUDF_SUCCEEDED()`
- PR #1435 Rework CMake and conda recipes to depend on installed libraries
- PR #1391 Tidy up bit-resolution-operation and bitmask class code
- PR #1439 Add cmake variable to enable compiling CUDA code with -lineinfo
- PR #1462 Add ability to read parquet files from arrow::io::RandomAccessFile
- PR #1453 Convert CSV Reader CFFI to Cython
- PR #1479 Convert Parquet Reader CFFI to Cython
- PR #1397 Add a utility function for producing an overflow-safe kernel launch grid configuration
- PR #1382 Add GPU parsing of nested brackets to cuIO parsing utilities
- PR #1481 Add cudf::table constructor to allocate a set of `gdf_column`s
- PR #1484 Convert GroupBy CFFI to Cython
- PR #1463 Allow and default melt keyword argument var_name to be None
- PR #1486 Parquet Reader: Use device_buffer rather than device_ptr
- PR #1525 Add cudatoolkit conda dependency
- PR #1520 Renamed `src/dataframe` to `src/table` and moved `table.hpp`. Made `types.hpp` to be type declarations only.
- PR #1492 Convert transpose CFFI to Cython
- PR #1495 Convert binary and unary ops CFFI to Cython
- PR #1503 Convert sorting and hashing ops CFFI to Cython
- PR #1522 Use latest release version in update-version CI script
- PR #1533 Remove stale join CFFI, fix memory leaks in join Cython
- PR #1521 Added `row_bitmask` to compute bitmask for rows of a table. Merged `valids_ops.cu` and `bitmask_ops.cu`
- PR #1553 Overload `hash_row` to avoid using intial hash values. Updated `gdf_hash` to select between overloads
- PR #1585 Updated `cudf::table` to maintain own copy of wrapped `gdf_column*`s
- PR #1559 Add `except +` to all Cython function definitions to catch C++ exceptions properly
- PR #1617 `has_nulls` and `column_dtypes` for `cudf::table`
- PR #1590 Remove CFFI from the build / install process entirely
- PR #1536 Convert gpuarrow CFFI to Cython
- PR #1655 Add `Column._pointer` as a way to access underlying `gdf_column*` of a `Column`
- PR #1655 Update readme conda install instructions for cudf version 0.6 and 0.7


## Bug Fixes

- PR #1233 Fix dtypes issue while adding the column to `str` dataframe.
- PR #1254 CSV Reader: fix data type detection for floating-point numbers in scientific notation
- PR #1289 Fix looping over each value instead of each category in concatenation
- PR #1293 Fix Inaccurate error message in join.pyx
- PR #1308 Add atomicCAS overload for `int8_t`, `int16_t`
- PR #1317 Fix catch polymorphic exception by reference in ipc.cu
- PR #1325 Fix dtype of null bitmasks to int8
- PR #1326 Update build documentation to use -DCMAKE_CXX11_ABI=ON
- PR #1334 Add "na_position" argument to CategoricalColumn sort_by_values
- PR #1321 Fix out of bounds warning when checking Bzip2 header
- PR #1359 Add atomicAnd/Or/Xor for integers
- PR #1354 Fix `fillna()` behaviour when replacing values with different dtypes
- PR #1347 Fixed core dump issue while passing dict_dtypes without column names in `cudf.read_csv()`
- PR #1379 Fixed build failure caused due to error: 'col_dtype' may be used uninitialized
- PR #1392 Update cudf Dockerfile and package_versions.sh
- PR #1385 Added INT8 type to `_schema_to_dtype` for use in GpuArrowReader
- PR #1393 Fixed a bug in `gdf_count_nonzero_mask()` for the case of 0 bits to count
- PR #1395 Update CONTRIBUTING to use the environment variable CUDF_HOME
- PR #1416 Fix bug at gdf_quantile_exact and gdf_quantile_appox
- PR #1421 Fix remove creation of series multiple times during `add_column()`
- PR #1405 CSV Reader: Fix memory leaks on read_csv() failure
- PR #1328 Fix CategoricalColumn to_arrow() null mask
- PR #1433 Fix NVStrings/categories includes
- PR #1432 Update NVStrings to 0.7.* to coincide with 0.7 development
- PR #1483 Modify CSV reader to avoid cropping blank quoted characters in non-string fields
- PR #1446 Merge 1275 hotfix from master into branch-0.7
- PR #1447 Fix legacy groupby apply docstring
- PR #1451 Fix hash join estimated result size is not correct
- PR #1454 Fix local build script improperly change directory permissions
- PR #1490 Require Dask 1.1.0+ for `is_dataframe_like` test or skip otherwise.
- PR #1491 Use more specific directories & groups in CODEOWNERS
- PR #1497 Fix Thrust issue on CentOS caused by missing default constructor of host_vector elements
- PR #1498 Add missing include guard to device_atomics.cuh and separated DEVICE_ATOMICS_TEST
- PR #1506 Fix csv-write call to updated NVStrings method
- PR #1510 Added nvstrings `fillna()` function
- PR #1507 Parquet Reader: Default string data to GDF_STRING
- PR #1535 Fix doc issue to ensure correct labelling of cudf.series
- PR #1537 Fix `undefined reference` link error in HashPartitionTest
- PR #1548 Fix ci/local/build.sh README from using an incorrect image example
- PR #1551 CSV Reader: Fix integer column name indexing
- PR #1586 Fix broken `scalar_wrapper::operator==`
- PR #1591 ORC/Parquet Reader: Fix missing import for FileNotFoundError exception
- PR #1573 Parquet Reader: Fix crash due to clash with ORC reader datasource
- PR #1607 Revert change of `column.to_dense_buffer` always return by copy for performance concerns
- PR #1618 ORC reader: fix assert & data output when nrows/skiprows isn't aligned to stripe boundaries
- PR #1631 Fix failure of TYPES_TEST on some gcc-7 based systems.
- PR #1641 CSV Reader: Fix skip_blank_lines behavior with Windows line terminators (\r\n)
- PR #1648 ORC reader: fix non-deterministic output when skiprows is non-zero
- PR #1676 Fix groupby `as_index` behaviour with `MultiIndex`
- PR #1659 Fix bug caused by empty groupbys and multiindex slicing throwing exceptions
- PR #1656 Correct Groupby failure in dask when un-aggregable columns are left in dataframe.
- PR #1689 Fix groupby performance regression
- PR #1694 Add Cython as a runtime dependency since it's required in `setup.py`


# cuDF 0.6.1 (25 Mar 2019)

## Bug Fixes

- PR #1275 Fix CentOS exception in DataFrame.hash_partition from using value "returned" by a void function


# cuDF 0.6.0 (22 Mar 2019)

## New Features

- PR #760 Raise `FileNotFoundError` instead of `GDF_FILE_ERROR` in `read_csv` if the file does not exist
- PR #539 Add Python bindings for replace function
- PR #823 Add Doxygen configuration to enable building HTML documentation for libcudf C/C++ API
- PR #807 CSV Reader: Add byte_range parameter to specify the range in the input file to be read
- PR #857 Add Tail method for Series/DataFrame and update Head method to use iloc
- PR #858 Add series feature hashing support
- PR #871 CSV Reader: Add support for NA values, including user specified strings
- PR #893 Adds PyArrow based parquet readers / writers to Python, fix category dtype handling, fix arrow ingest buffer size issues
- PR #867 CSV Reader: Add support for ignoring blank lines and comment lines
- PR #887 Add Series digitize method
- PR #895 Add Series groupby
- PR #898 Add DataFrame.groupby(level=0) support
- PR #920 Add feather, JSON, HDF5 readers / writers from PyArrow / Pandas
- PR #888 CSV Reader: Add prefix parameter for column names, used when parsing without a header
- PR #913 Add DLPack support: convert between cuDF DataFrame and DLTensor
- PR #939 Add ORC reader from PyArrow
- PR #918 Add Series.groupby(level=0) support
- PR #906 Add binary and comparison ops to DataFrame
- PR #958 Support unary and binary ops on indexes
- PR #964 Add `rename` method to `DataFrame`, `Series`, and `Index`
- PR #985 Add `Series.to_frame` method
- PR #985 Add `drop=` keyword to reset_index method
- PR #994 Remove references to pygdf
- PR #990 Add external series groupby support
- PR #988 Add top-level merge function to cuDF
- PR #992 Add comparison binaryops to DateTime columns
- PR #996 Replace relative path imports with absolute paths in tests
- PR #995 CSV Reader: Add index_col parameter to specify the column name or index to be used as row labels
- PR #1004 Add `from_gpu_matrix` method to DataFrame
- PR #997 Add property index setter
- PR #1007 Replace relative path imports with absolute paths in cudf
- PR #1013 select columns with df.columns
- PR #1016 Rename Series.unique_count() to nunique() to match pandas API
- PR #947 Prefixsum to handle nulls and float types
- PR #1029 Remove rest of relative path imports
- PR #1021 Add filtered selection with assignment for Dataframes
- PR #872 Adding NVCategory support to cudf apis
- PR #1052 Add left/right_index and left/right_on keywords to merge
- PR #1091 Add `indicator=` and `suffixes=` keywords to merge
- PR #1107 Add unsupported keywords to Series.fillna
- PR #1032 Add string support to cuDF python
- PR #1136 Removed `gdf_concat`
- PR #1153 Added function for getting the padded allocation size for valid bitmask
- PR #1148 Add cudf.sqrt for dataframes and Series
- PR #1159 Add Python bindings for libcudf dlpack functions
- PR #1155 Add __array_ufunc__ for DataFrame and Series for sqrt
- PR #1168 to_frame for series accepts a name argument


## Improvements

- PR #1218 Add dask-cudf page to API docs
- PR #892 Add support for heterogeneous types in binary ops with JIT
- PR #730 Improve performance of `gdf_table` constructor
- PR #561 Add Doxygen style comments to Join CUDA functions
- PR #813 unified libcudf API functions by replacing gpu_ with gdf_
- PR #822 Add support for `__cuda_array_interface__` for ingest
- PR #756 Consolidate common helper functions from unordered map and multimap
- PR #753 Improve performance of groupby sum and average, especially for cases with few groups.
- PR #836 Add ingest support for arrow chunked arrays in Column, Series, DataFrame creation
- PR #763 Format doxygen comments for csv_read_arg struct
- PR #532 CSV Reader: Use type dispatcher instead of switch block
- PR #694 Unit test utilities improvements
- PR #878 Add better indexing to Groupby
- PR #554 Add `empty` method and `is_monotonic` attribute to `Index`
- PR #1040 Fixed up Doxygen comment tags
- PR #909 CSV Reader: Avoid host->device->host copy for header row data
- PR #916 Improved unit testing and error checking for `gdf_column_concat`
- PR #941 Replace `numpy` call in `Series.hash_encode` with `numba`
- PR #942 Added increment/decrement operators for wrapper types
- PR #943 Updated `count_nonzero_mask` to return `num_rows` when the mask is null
- PR #952 Added trait to map C++ type to `gdf_dtype`
- PR #966 Updated RMM submodule.
- PR #998 Add IO reader/writer modules to API docs, fix for missing cudf.Series docs
- PR #1017 concatenate along columns for Series and DataFrames
- PR #1002 Support indexing a dataframe with another boolean dataframe
- PR #1018 Better concatenation for Series and Dataframes
- PR #1036 Use Numpydoc style docstrings
- PR #1047 Adding gdf_dtype_extra_info to gdf_column_view_augmented
- PR #1054 Added default ctor to SerialTrieNode to overcome Thrust issue in CentOS7 + CUDA10
- PR #1024 CSV Reader: Add support for hexadecimal integers in integral-type columns
- PR #1033 Update `fillna()` to use libcudf function `gdf_replace_nulls`
- PR #1066 Added inplace assignment for columns and select_dtypes for dataframes
- PR #1026 CSV Reader: Change the meaning and type of the quoting parameter to match Pandas
- PR #1100 Adds `CUDF_EXPECTS` error-checking macro
- PR #1092 Fix select_dtype docstring
- PR #1111 Added cudf::table
- PR #1108 Sorting for datetime columns
- PR #1120 Return a `Series` (not a `Column`) from `Series.cat.set_categories()`
- PR #1128 CSV Reader: The last data row does not need to be line terminated
- PR #1183 Bump Arrow version to 0.12.1
- PR #1208 Default to CXX11_ABI=ON
- PR #1252 Fix NVStrings dependencies for cuda 9.2 and 10.0
- PR #2037 Optimize the existing `gather` and `scatter` routines in `libcudf`

## Bug Fixes

- PR #821 Fix flake8 issues revealed by flake8 update
- PR #808 Resolved renamed `d_columns_valids` variable name
- PR #820 CSV Reader: fix the issue where reader adds additional rows when file uses 
 as a line terminator
- PR #780 CSV Reader: Fix scientific notation parsing and null values for empty quotes
- PR #815 CSV Reader: Fix data parsing when tabs are present in the input CSV file
- PR #850 Fix bug where left joins where the left df has 0 rows causes a crash
- PR #861 Fix memory leak by preserving the boolean mask index
- PR #875 Handle unnamed indexes in to/from arrow functions
- PR #877 Fix ingest of 1 row arrow tables in from arrow function
- PR #876 Added missing `<type_traits>` include
- PR #889 Deleted test_rmm.py which has now moved to RMM repo
- PR #866 Merge v0.5.1 numpy ABI hotfix into 0.6
- PR #917 value_counts return int type on empty columns
- PR #611 Renamed `gdf_reduce_optimal_output_size()` -> `gdf_reduction_get_intermediate_output_size()`
- PR #923 fix index for negative slicing for cudf dataframe and series
- PR #927 CSV Reader: Fix category GDF_CATEGORY hashes not being computed properly
- PR #921 CSV Reader: Fix parsing errors with delim_whitespace, quotations in the header row, unnamed columns
- PR #933 Fix handling objects of all nulls in series creation
- PR #940 CSV Reader: Fix an issue where the last data row is missing when using byte_range
- PR #945 CSV Reader: Fix incorrect datetime64 when milliseconds or space separator are used
- PR #959 Groupby: Problem with column name lookup
- PR #950 Converting dataframe/recarry with non-contiguous arrays
- PR #963 CSV Reader: Fix another issue with missing data rows when using byte_range
- PR #999 Fix 0 sized kernel launches and empty sort_index exception
- PR #993 Fix dtype in selecting 0 rows from objects
- PR #1009 Fix performance regression in `to_pandas` method on DataFrame
- PR #1008 Remove custom dask communication approach
- PR #1001 CSV Reader: Fix a memory access error when reading a large (>2GB) file with date columns
- PR #1019 Binary Ops: Fix error when one input column has null mask but other doesn't
- PR #1014 CSV Reader: Fix false positives in bool value detection
- PR #1034 CSV Reader: Fix parsing floating point precision and leading zero exponents
- PR #1044 CSV Reader: Fix a segfault when byte range aligns with a page
- PR #1058 Added support for `DataFrame.loc[scalar]`
- PR #1060 Fix column creation with all valid nan values
- PR #1073 CSV Reader: Fix an issue where a column name includes the return character
- PR #1090 Updating Doxygen Comments
- PR #1080 Fix dtypes returned from loc / iloc because of lists
- PR #1102 CSV Reader: Minor fixes and memory usage improvements
- PR #1174: Fix release script typo
- PR #1137 Add prebuild script for CI
- PR #1118 Enhanced the `DataFrame.from_records()` feature
- PR #1129 Fix join performance with index parameter from using numpy array
- PR #1145 Issue with .agg call on multi-column dataframes
- PR #908 Some testing code cleanup
- PR #1167 Fix issue with null_count not being set after inplace fillna()
- PR #1184 Fix iloc performance regression
- PR #1185 Support left_on/right_on and also on=str in merge
- PR #1200 Fix allocating bitmasks with numba instead of rmm in allocate_mask function
- PR #1213 Fix bug with csv reader requesting subset of columns using wrong datatype
- PR #1223 gpuCI: Fix label on rapidsai channel on gpu build scripts
- PR #1242 Add explicit Thrust exec policy to fix NVCATEGORY_TEST segfault on some platforms
- PR #1246 Fix categorical tests that failed due to bad implicit type conversion
- PR #1255 Fix overwriting conda package main label uploads
- PR #1259 Add dlpack includes to pip build


# cuDF 0.5.1 (05 Feb 2019)

## Bug Fixes

- PR #842 Avoid using numpy via cimport to prevent ABI issues in Cython compilation


# cuDF 0.5.0 (28 Jan 2019)

## New Features

- PR #722 Add bzip2 decompression support to `read_csv()`
- PR #693 add ZLIB-based GZIP/ZIP support to `read_csv_strings()`
- PR #411 added null support to gdf_order_by (new API) and cudf_table::sort
- PR #525 Added GitHub Issue templates for bugs, documentation, new features, and questions
- PR #501 CSV Reader: Add support for user-specified decimal point and thousands separator to read_csv_strings()
- PR #455 CSV Reader: Add support for user-specified decimal point and thousands separator to read_csv()
- PR #439 add `DataFrame.drop` method similar to pandas
- PR #356 add `DataFrame.transpose` method and `DataFrame.T` property similar to pandas
- PR #505 CSV Reader: Add support for user-specified boolean values
- PR #350 Implemented Series replace function
- PR #490 Added print_env.sh script to gather relevant environment details when reporting cuDF issues
- PR #474 add ZLIB-based GZIP/ZIP support to `read_csv()`
- PR #547 Added melt similar to `pandas.melt()`
- PR #491 Add CI test script to check for updates to CHANGELOG.md in PRs
- PR #550 Add CI test script to check for style issues in PRs
- PR #558 Add CI scripts for cpu-based conda and gpu-based test builds
- PR #524 Add Boolean Indexing
- PR #564 Update python `sort_values` method to use updated libcudf `gdf_order_by` API
- PR #509 CSV Reader: Input CSV file can now be passed in as a text or a binary buffer
- PR #607 Add `__iter__` and iteritems to DataFrame class
- PR #643 added a new api gdf_replace_nulls that allows a user to replace nulls in a column

## Improvements

- PR #426 Removed sort-based groupby and refactored existing groupby APIs. Also improves C++/CUDA compile time.
- PR #461 Add `CUDF_HOME` variable in README.md to replace relative pathing.
- PR #472 RMM: Created centralized rmm::device_vector alias and rmm::exec_policy
- PR #500 Improved the concurrent hash map class to support partitioned (multi-pass) hash table building.
- PR #454 Improve CSV reader docs and examples
- PR #465 Added templated C++ API for RMM to avoid explicit cast to `void**`
- PR #513 `.gitignore` tweaks
- PR #521 Add `assert_eq` function for testing
- PR #502 Simplify Dockerfile for local dev, eliminate old conda/pip envs
- PR #549 Adds `-rdynamic` compiler flag to nvcc for Debug builds
- PR #472 RMM: Created centralized rmm::device_vector alias and rmm::exec_policy
- PR #577 Added external C++ API for scatter/gather functions
- PR #500 Improved the concurrent hash map class to support partitioned (multi-pass) hash table building
- PR #583 Updated `gdf_size_type` to `int`
- PR #500 Improved the concurrent hash map class to support partitioned (multi-pass) hash table building
- PR #617 Added .dockerignore file. Prevents adding stale cmake cache files to the docker container
- PR #658 Reduced `JOIN_TEST` time by isolating overflow test of hash table size computation
- PR #664 Added Debuging instructions to README
- PR #651 Remove noqa marks in `__init__.py` files
- PR #671 CSV Reader: uncompressed buffer input can be parsed without explicitly specifying compression as None
- PR #684 Make RMM a submodule
- PR #718 Ensure sum, product, min, max methods pandas compatibility on empty datasets
- PR #720 Refactored Index classes to make them more Pandas-like, added CategoricalIndex
- PR #749 Improve to_arrow and from_arrow Pandas compatibility
- PR #766 Remove TravisCI references, remove unused variables from CMake, fix ARROW_VERSION in Cmake
- PR #773 Add build-args back to Dockerfile and handle dependencies based on environment yml file
- PR #781 Move thirdparty submodules to root and symlink in /cpp
- PR #843 Fix broken cudf/python API examples, add new methods to the API index

## Bug Fixes

- PR #569 CSV Reader: Fix days being off-by-one when parsing some dates
- PR #531 CSV Reader: Fix incorrect parsing of quoted numbers
- PR #465 Added templated C++ API for RMM to avoid explicit cast to `void**`
- PR #473 Added missing <random> include
- PR #478 CSV Reader: Add api support for auto column detection, header, mangle_dupe_cols, usecols
- PR #495 Updated README to correct where cffi pytest should be executed
- PR #501 Fix the intermittent segfault caused by the `thousands` and `compression` parameters in the csv reader
- PR #502 Simplify Dockerfile for local dev, eliminate old conda/pip envs
- PR #512 fix bug for `on` parameter in `DataFrame.merge` to allow for None or single column name
- PR #511 Updated python/cudf/bindings/join.pyx to fix cudf merge printing out dtypes
- PR #513 `.gitignore` tweaks
- PR #521 Add `assert_eq` function for testing
- PR #537 Fix CMAKE_CUDA_STANDARD_REQURIED typo in CMakeLists.txt
- PR #447 Fix silent failure in initializing DataFrame from generator
- PR #545 Temporarily disable csv reader thousands test to prevent segfault (test re-enabled in PR #501)
- PR #559 Fix Assertion error while using `applymap` to change the output dtype
- PR #575 Update `print_env.sh` script to better handle missing commands
- PR #612 Prevent an exception from occuring with true division on integer series.
- PR #630 Fix deprecation warning for `pd.core.common.is_categorical_dtype`
- PR #622 Fix Series.append() behaviour when appending values with different numeric dtype
- PR #603 Fix error while creating an empty column using None.
- PR #673 Fix array of strings not being caught in from_pandas
- PR #644 Fix return type and column support of dataframe.quantile()
- PR #634 Fix create `DataFrame.from_pandas()` with numeric column names
- PR #654 Add resolution check for GDF_TIMESTAMP in Join
- PR #648 Enforce one-to-one copy required when using `numba>=0.42.0`
- PR #645 Fix cmake build type handling not setting debug options when CMAKE_BUILD_TYPE=="Debug"
- PR #669 Fix GIL deadlock when launching multiple python threads that make Cython calls
- PR #665 Reworked the hash map to add a way to report the destination partition for a key
- PR #670 CMAKE: Fix env include path taking precedence over libcudf source headers
- PR #674 Check for gdf supported column types
- PR #677 Fix 'gdf_csv_test_Dates' gtest failure due to missing nrows parameter
- PR #604 Fix the parsing errors while reading a csv file using `sep` instead of `delimiter`.
- PR #686 Fix converting nulls to NaT values when converting Series to Pandas/Numpy
- PR #689 CSV Reader: Fix behavior with skiprows+header to match pandas implementation
- PR #691 Fixes Join on empty input DFs
- PR #706 CSV Reader: Fix broken dtype inference when whitespace is in data
- PR #717 CSV reader: fix behavior when parsing a csv file with no data rows
- PR #724 CSV Reader: fix build issue due to parameter type mismatch in a std::max call
- PR #734 Prevents reading undefined memory in gpu_expand_mask_bits numba kernel
- PR #747 CSV Reader: fix an issue where CUDA allocations fail with some large input files
- PR #750 Fix race condition for handling NVStrings in CMake
- PR #719 Fix merge column ordering
- PR #770 Fix issue where RMM submodule pointed to wrong branch and pin other to correct branches
- PR #778 Fix hard coded ABI off setting
- PR #784 Update RMM submodule commit-ish and pip paths
- PR #794 Update `rmm::exec_policy` usage to fix segmentation faults when used as temprory allocator.
- PR #800 Point git submodules to branches of forks instead of exact commits


# cuDF 0.4.0 (05 Dec 2018)

## New Features

- PR #398 add pandas-compatible `DataFrame.shape()` and `Series.shape()`
- PR #394 New documentation feature "10 Minutes to cuDF"
- PR #361 CSV Reader: Add support for strings with delimiters

## Improvements

 - PR #436 Improvements for type_dispatcher and wrapper structs
 - PR #429 Add CHANGELOG.md (this file)
 - PR #266 use faster CUDA-accelerated DataFrame column/Series concatenation.
 - PR #379 new C++ `type_dispatcher` reduces code complexity in supporting many data types.
 - PR #349 Improve performance for creating columns from memoryview objects
 - PR #445 Update reductions to use type_dispatcher. Adds integer types support to sum_of_squares.
 - PR #448 Improve installation instructions in README.md
 - PR #456 Change default CMake build to Release, and added option for disabling compilation of tests

## Bug Fixes

 - PR #444 Fix csv_test CUDA too many resources requested fail.
 - PR #396 added missing output buffer in validity tests for groupbys.
 - PR #408 Dockerfile updates for source reorganization
 - PR #437 Add cffi to Dockerfile conda env, fixes "cannot import name 'librmm'"
 - PR #417 Fix `map_test` failure with CUDA 10
 - PR #414 Fix CMake installation include file paths
 - PR #418 Properly cast string dtypes to programmatic dtypes when instantiating columns
 - PR #427 Fix and tests for Concatenation illegal memory access with nulls


# cuDF 0.3.0 (23 Nov 2018)

## New Features

 - PR #336 CSV Reader string support

## Improvements

 - PR #354 source code refactored for better organization. CMake build system overhaul. Beginning of transition to Cython bindings.
 - PR #290 Add support for typecasting to/from datetime dtype
 - PR #323 Add handling pyarrow boolean arrays in input/out, add tests
 - PR #325 GDF_VALIDITY_UNSUPPORTED now returned for algorithms that don't support non-empty valid bitmasks
 - PR #381 Faster InputTooLarge Join test completes in ms rather than minutes.
 - PR #373 .gitignore improvements
 - PR #367 Doc cleanup & examples for DataFrame methods
 - PR #333 Add Rapids Memory Manager documentation
 - PR #321 Rapids Memory Manager adds file/line location logging and convenience macros
 - PR #334 Implement DataFrame `__copy__` and `__deepcopy__`
 - PR #271 Add NVTX ranges to pygdf
 - PR #311 Document system requirements for conda install

## Bug Fixes

 - PR #337 Retain index on `scale()` function
 - PR #344 Fix test failure due to PyArrow 0.11 Boolean handling
 - PR #364 Remove noexcept from managed_allocator;  CMakeLists fix for NVstrings
 - PR #357 Fix bug that made all series be considered booleans for indexing
 - PR #351 replace conda env configuration for developers
 - PRs #346 #360 Fix CSV reading of negative numbers
 - PR #342 Fix CMake to use conda-installed nvstrings
 - PR #341 Preserve categorical dtype after groupby aggregations
 - PR #315 ReadTheDocs build update to fix missing libcuda.so
 - PR #320 FIX out-of-bounds access error in reductions.cu
 - PR #319 Fix out-of-bounds memory access in libcudf count_valid_bits
 - PR #303 Fix printing empty dataframe


# cuDF 0.2.0 and cuDF 0.1.0

These were initial releases of cuDF based on previously separate pyGDF and libGDF libraries.<|MERGE_RESOLUTION|>--- conflicted
+++ resolved
@@ -263,11 +263,8 @@
 - PR #4358 Fix strings::concat where narep is an empty string
 - PR #4369 Fix race condition in gpuinflate
 - PR #4390 Disable ScatterValid and ScatterNull legacy tests
-<<<<<<< HEAD
 - PR #4399 Make scalar destructor virtual.
-=======
 - PR #4398 Fixes the failure in groupby in MIN/MAX on strings when some groups are empty
->>>>>>> f96db089
 - PR #4406 Fix sorted merge issue with null values and ascending=False
 - PR #4445 Fix string issue for parquet reader and support `keep_index` for `scatter_to_tables`
 - PR #4423 Tighten up Dask serialization checks
