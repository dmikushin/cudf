# cuDF 0.8.0 (Date TBD)

## New Features

- PR #1524 Add GPU-accelerated JSON Lines parser with limited feature set

## Improvements

...

## Bug Fixes

...


# cuDF 0.7.0 (Date TBD)

## New Features

- PR #1142 Add `GDF_BOOL` column type
- PR #1194 Implement overloads for CUDA atomic operations
- PR #1292 Implemented Bitwise binary ops AND, OR, XOR (&, |, ^)
- PR #1235 Add GPU-accelerated Parquet Reader
- PR #1335 Added local_dict arg in `DataFrame.query()`.
- PR #1282 Add Series and DataFrame.describe()
- PR #1381 Add DataFrame._get_numeric_data
- PR #1388 Add CODEOWNERS file to auto-request reviews based on where changes are made
- PR #1396 Add DataFrame.drop method
- PR #1413 Add DataFrame.melt method
- PR #1412 Add DataFrame.pop()
- PR #1419 Initial CSV writer function
- PR #1441 Add Series level cumulative ops (cumsum, cummin, cummax, cumprod)
- PR #1420 Add script to build and test on a local gpuCI image
- PR #1440 Add DatetimeColumn.min(), DatetimeColumn.max()
- PR #1455 Add Series.Shift via Numba kernel
- PR #1441 Add Series level cumulative ops (cumsum, cummin, cummax, cumprod)
- PR #1461 Add Python coverage test to gpu build
- PR #1445 Parquet Reader: Add selective reading of rows and row group
- PR #1532 Parquet Reader: Add support for INT96 timestamps
- PR #1516 Add Series and DataFrame.ndim
- PR #1466 Add GPU-accelerated ORC Reader
- PR #1565 Add build script for nightly doc builds
- PR #1508 Add Series isna, isnull, and notna
- PR #1588 Add Index `astype` typecasting
- PR #1301 MultiIndex support

## Improvements

- PR #1531 Refactor closures as private functions in gpuarrow
- PR #1404 Parquet reader page data decoding speedup
- PR #1076 Use `type_dispatcher` in join, quantiles, filter, segmented sort, radix sort and hash_groupby
- PR #1202 Simplify README.md
- PR #1149 CSV Reader: Change convertStrToValue() functions to `__device__` only
- PR #1238 Improve performance of the CUDA trie used in the CSV reader
- PR #1278 Update CONTRIBUTING for new conda environment yml naming conventions
- PR #1163 Refactored UnaryOps. Reduced API to two functions: `gdf_unary_math` and `gdf_cast`. Added `abs`, `-`, and `~` ops. Changed bindings to Cython
- PR #1284 Update docs version
- PR #1287 add exclude argument to cudf.select_dtype function
- PR #1286 Refactor some of the CSV Reader kernels into generic utility functions
- PR #1291 fillna in `Series.to_gpu_array()` and `Series.to_array()` can accept the scalar too now.
- PR #1005 generic `reduction` and `scan` support
- PR #1349 Replace modernGPU sort join with thrust.
- PR #1363 Add a dataframe.mean(...) that raises NotImplementedError to satisfy `dask.dataframe.utils.is_dataframe_like`
- PR #1319 CSV Reader: Use column wrapper for gdf_column output alloc/dealloc
- PR #1376 Change series quantile default to linear
- PR #1399 Replace CFFI bindings for NVTX functions with Cython bindings
- PR #1407 Rename and cleanup of `gdf_table` to `device_table`
- PR #1389 Refactored `set_null_count()`
- PR #1386 Added macros `GDF_TRY()`, `CUDF_TRY()` and `ASSERT_CUDF_SUCCEEDED()`
- PR #1435 Rework CMake and conda recipes to depend on installed libraries
- PR #1391 Tidy up bit-resolution-operation and bitmask class code
- PR #1439 Add cmake variable to enable compiling CUDA code with -lineinfo
- PR #1462 Add ability to read parquet files from arrow::io::RandomAccessFile
- PR #1453 Convert CSV Reader CFFI to Cython
- PR #1479 Convert Parquet Reader CFFI to Cython
- PR #1397 Add a utility function for producing an overflow-safe kernel launch grid configuration
- PR #1382 Add GPU parsing of nested brackets to cuIO parsing utilities
- PR #1481 Add cudf::table constructor to allocate a set of `gdf_column`s
- PR #1484 Convert GroupBy CFFI to Cython
- PR #1463 Allow and default melt keyword argument var_name to be None
- PR #1486 Parquet Reader: Use device_buffer rather than device_ptr
- PR #1525 Add cudatoolkit conda dependency
- PR #1520 Renamed `src/dataframe` to `src/table` and moved `table.hpp`. Made `types.hpp` to be type declarations only.
- PR #1492 Convert transpose CFFI to Cython
- PR #1495 Convert binary and unary ops CFFI to Cython
- PR #1503 Convert sorting and hashing ops CFFI to Cython
- PR #1533 Remove stale join CFFI, fix memory leaks in join Cython
- PR #1521 Added `row_bitmask` to compute bitmask for rows of a table. Merged `valids_ops.cu` and `bitmask_ops.cu`
- PR #1553 Overload `hash_row` to avoid using intial hash values. Updated `gdf_hash` to select between overloads
<<<<<<< HEAD
- PR #1569 Add support for Json objects to the JSON Lines reader
=======
- PR #1559 Add `except +` to all Cython function definitions to catch C++ exceptions properly
>>>>>>> 79cb931b

## Bug Fixes

- PR #1233 Fix dtypes issue while adding the column to `str` dataframe.
- PR #1254 CSV Reader: fix data type detection for floating-point numbers in scientific notation
- PR #1289 Fix looping over each value instead of each category in concatenation
- PR #1293 Fix Inaccurate error message in join.pyx
- PR #1308 Add atomicCAS overload for `int8_t`, `int16_t`
- PR #1317 Fix catch polymorphic exception by reference in ipc.cu
- PR #1325 Fix dtype of null bitmasks to int8
- PR #1326 Update build documentation to use -DCMAKE_CXX11_ABI=ON
- PR #1334 Add "na_position" argument to CategoricalColumn sort_by_values
- PR #1321 Fix out of bounds warning when checking Bzip2 header
- PR #1359 Add atomicAnd/Or/Xor for integers
- PR #1354 Fix `fillna()` behaviour when replacing values with different dtypes
- PR #1347 Fixed core dump issue while passing dict_dtypes without column names in `cudf.read_csv()`
- PR #1379 Fixed build failure caused due to error: 'col_dtype' may be used uninitialized
- PR #1392 Update cudf Dockerfile and package_versions.sh
- PR #1385 Added INT8 type to `_schema_to_dtype` for use in GpuArrowReader
- PR #1393 Fixed a bug in `gdf_count_nonzero_mask()` for the case of 0 bits to count
- PR #1395 Update CONTRIBUTING to use the environment variable CUDF_HOME
- PR #1416 Fix bug at gdf_quantile_exact and gdf_quantile_appox
- PR #1421 Fix remove creation of series multiple times during `add_column()`
- PR #1405 CSV Reader: Fix memory leaks on read_csv() failure
- PR #1328 Fix CategoricalColumn to_arrow() null mask
- PR #1433 Fix NVStrings/categories includes
- PR #1432 Update NVStrings to 0.7.* to coincide with 0.7 development
- PR #1483 Modify CSV reader to avoid cropping blank quoted characters in non-string fields
- PR #1446 Merge 1275 hotfix from master into branch-0.7
- PR #1447 Fix legacy groupby apply docstring
- PR #1451 Fix hash join estimated result size is not correct
- PR #1454 Fix local build script improperly change directory permissions
- PR #1490 Require Dask 1.1.0+ for `is_dataframe_like` test or skip otherwise.
- PR #1491 Use more specific directories & groups in CODEOWNERS
- PR #1497 Fix Thrust issue on CentOS caused by missing default constructor of host_vector elements
- PR #1498 Add missing include guard to device_atomics.cuh and separated DEVICE_ATOMICS_TEST
- PR #1506 Fix csv-write call to updated NVStrings method
- PR #1510 Added nvstrings `fillna()` function
- PR #1507 Parquet Reader: Default string data to GDF_STRING
- PR #1535 Fix doc issue to ensure correct labelling of cudf.series
- PR #1537 Fix `undefined reference` link error in HashPartitionTest
- PR #1548 Fix ci/local/build.sh README from using an incorrect image example
- PR #1551 CSV Reader: Fix integer column name indexing
- PR #1591 ORC/Parquet Reader: Fix missing import for FileNotFoundError exception


# cuDF 0.6.1 (25 Mar 2019)

## Bug Fixes

- PR #1275 Fix CentOS exception in DataFrame.hash_partition from using value "returned" by a void function


# cuDF 0.6.0 (22 Mar 2019)

## New Features

- PR #760 Raise `FileNotFoundError` instead of `GDF_FILE_ERROR` in `read_csv` if the file does not exist
- PR #539 Add Python bindings for replace function
- PR #823 Add Doxygen configuration to enable building HTML documentation for libcudf C/C++ API
- PR #807 CSV Reader: Add byte_range parameter to specify the range in the input file to be read
- PR #857 Add Tail method for Series/DataFrame and update Head method to use iloc
- PR #858 Add series feature hashing support
- PR #871 CSV Reader: Add support for NA values, including user specified strings
- PR #893 Adds PyArrow based parquet readers / writers to Python, fix category dtype handling, fix arrow ingest buffer size issues
- PR #867 CSV Reader: Add support for ignoring blank lines and comment lines
- PR #887 Add Series digitize method
- PR #895 Add Series groupby
- PR #898 Add DataFrame.groupby(level=0) support
- PR #920 Add feather, JSON, HDF5 readers / writers from PyArrow / Pandas
- PR #888 CSV Reader: Add prefix parameter for column names, used when parsing without a header
- PR #913 Add DLPack support: convert between cuDF DataFrame and DLTensor
- PR #939 Add ORC reader from PyArrow
- PR #918 Add Series.groupby(level=0) support
- PR #906 Add binary and comparison ops to DataFrame
- PR #958 Support unary and binary ops on indexes
- PR #964 Add `rename` method to `DataFrame`, `Series`, and `Index`
- PR #985 Add `Series.to_frame` method
- PR #985 Add `drop=` keyword to reset_index method
- PR #994 Remove references to pygdf
- PR #990 Add external series groupby support
- PR #988 Add top-level merge function to cuDF
- PR #992 Add comparison binaryops to DateTime columns
- PR #996 Replace relative path imports with absolute paths in tests
- PR #995 CSV Reader: Add index_col parameter to specify the column name or index to be used as row labels
- PR #1004 Add `from_gpu_matrix` method to DataFrame
- PR #997 Add property index setter
- PR #1007 Replace relative path imports with absolute paths in cudf
- PR #1013 select columns with df.columns
- PR #1016 Rename Series.unique_count() to nunique() to match pandas API
- PR #947 Prefixsum to handle nulls and float types
- PR #1029 Remove rest of relative path imports
- PR #1021 Add filtered selection with assignment for Dataframes
- PR #872 Adding NVCategory support to cudf apis
- PR #1052 Add left/right_index and left/right_on keywords to merge
- PR #1091 Add `indicator=` and `suffixes=` keywords to merge
- PR #1107 Add unsupported keywords to Series.fillna
- PR #1032 Add string support to cuDF python
- PR #1136 Removed `gdf_concat`
- PR #1153 Added function for getting the padded allocation size for valid bitmask
- PR #1148 Add cudf.sqrt for dataframes and Series
- PR #1159 Add Python bindings for libcudf dlpack functions
- PR #1155 Add __array_ufunc__ for DataFrame and Series for sqrt
- PR #1168 to_frame for series accepts a name argument


## Improvements

- PR #1218 Add dask-cudf page to API docs
- PR #892 Add support for heterogeneous types in binary ops with JIT
- PR #730 Improve performance of `gdf_table` constructor
- PR #561 Add Doxygen style comments to Join CUDA functions
- PR #813 unified libcudf API functions by replacing gpu_ with gdf_
- PR #822 Add support for `__cuda_array_interface__` for ingest
- PR #756 Consolidate common helper functions from unordered map and multimap
- PR #753 Improve performance of groupby sum and average, especially for cases with few groups.
- PR #836 Add ingest support for arrow chunked arrays in Column, Series, DataFrame creation
- PR #763 Format doxygen comments for csv_read_arg struct
- PR #532 CSV Reader: Use type dispatcher instead of switch block
- PR #694 Unit test utilities improvements
- PR #878 Add better indexing to Groupby
- PR #554 Add `empty` method and `is_monotonic` attribute to `Index`
- PR #1040 Fixed up Doxygen comment tags
- PR #909 CSV Reader: Avoid host->device->host copy for header row data
- PR #916 Improved unit testing and error checking for `gdf_column_concat`
- PR #941 Replace `numpy` call in `Series.hash_encode` with `numba`
- PR #942 Added increment/decrement operators for wrapper types
- PR #943 Updated `count_nonzero_mask` to return `num_rows` when the mask is null
- PR #952 Added trait to map C++ type to `gdf_dtype`
- PR #966 Updated RMM submodule.
- PR #998 Add IO reader/writer modules to API docs, fix for missing cudf.Series docs
- PR #1017 concatenate along columns for Series and DataFrames
- PR #1002 Support indexing a dataframe with another boolean dataframe
- PR #1018 Better concatenation for Series and Dataframes
- PR #1036 Use Numpydoc style docstrings
- PR #1047 Adding gdf_dtype_extra_info to gdf_column_view_augmented
- PR #1054 Added default ctor to SerialTrieNode to overcome Thrust issue in CentOS7 + CUDA10
- PR #1024 CSV Reader: Add support for hexadecimal integers in integral-type columns
- PR #1033 Update `fillna()` to use libcudf function `gdf_replace_nulls`
- PR #1066 Added inplace assignment for columns and select_dtypes for dataframes
- PR #1026 CSV Reader: Change the meaning and type of the quoting parameter to match Pandas
- PR #1100 Adds `CUDF_EXPECTS` error-checking macro
- PR #1092 Fix select_dtype docstring
- PR #1111 Added cudf::table
- PR #1108 Sorting for datetime columns
- PR #1120 Return a `Series` (not a `Column`) from `Series.cat.set_categories()`
- PR #1128 CSV Reader: The last data row does not need to be line terminated
- PR #1183 Bump Arrow version to 0.12.1
- PR #1208 Default to CXX11_ABI=ON
- PR #1252 Fix NVStrings dependencies for cuda 9.2 and 10.0

## Bug Fixes

- PR #821 Fix flake8 issues revealed by flake8 update
- PR #808 Resolved renamed `d_columns_valids` variable name
- PR #820 CSV Reader: fix the issue where reader adds additional rows when file uses \r\n as a line terminator
- PR #780 CSV Reader: Fix scientific notation parsing and null values for empty quotes
- PR #815 CSV Reader: Fix data parsing when tabs are present in the input CSV file
- PR #850 Fix bug where left joins where the left df has 0 rows causes a crash
- PR #861 Fix memory leak by preserving the boolean mask index
- PR #875 Handle unnamed indexes in to/from arrow functions
- PR #877 Fix ingest of 1 row arrow tables in from arrow function
- PR #876 Added missing `<type_traits>` include
- PR #889 Deleted test_rmm.py which has now moved to RMM repo
- PR #866 Merge v0.5.1 numpy ABI hotfix into 0.6
- PR #917 value_counts return int type on empty columns
- PR #611 Renamed `gdf_reduce_optimal_output_size()` -> `gdf_reduction_get_intermediate_output_size()`
- PR #923 fix index for negative slicing for cudf dataframe and series
- PR #927 CSV Reader: Fix category GDF_CATEGORY hashes not being computed properly
- PR #921 CSV Reader: Fix parsing errors with delim_whitespace, quotations in the header row, unnamed columns
- PR #933 Fix handling objects of all nulls in series creation
- PR #940 CSV Reader: Fix an issue where the last data row is missing when using byte_range
- PR #945 CSV Reader: Fix incorrect datetime64 when milliseconds or space separator are used
- PR #959 Groupby: Problem with column name lookup
- PR #950 Converting dataframe/recarry with non-contiguous arrays
- PR #963 CSV Reader: Fix another issue with missing data rows when using byte_range
- PR #999 Fix 0 sized kernel launches and empty sort_index exception
- PR #993 Fix dtype in selecting 0 rows from objects
- PR #1009 Fix performance regression in `to_pandas` method on DataFrame
- PR #1008 Remove custom dask communication approach
- PR #1001 CSV Reader: Fix a memory access error when reading a large (>2GB) file with date columns
- PR #1019 Binary Ops: Fix error when one input column has null mask but other doesn't
- PR #1014 CSV Reader: Fix false positives in bool value detection
- PR #1034 CSV Reader: Fix parsing floating point precision and leading zero exponents
- PR #1044 CSV Reader: Fix a segfault when byte range aligns with a page
- PR #1058 Added support for `DataFrame.loc[scalar]`
- PR #1060 Fix column creation with all valid nan values
- PR #1073 CSV Reader: Fix an issue where a column name includes the return character
- PR #1090 Updating Doxygen Comments
- PR #1080 Fix dtypes returned from loc / iloc because of lists
- PR #1102 CSV Reader: Minor fixes and memory usage improvements
- PR #1174: Fix release script typo
- PR #1137 Add prebuild script for CI
- PR #1118 Enhanced the `DataFrame.from_records()` feature
- PR #1129 Fix join performance with index parameter from using numpy array
- PR #1145 Issue with .agg call on multi-column dataframes
- PR #908 Some testing code cleanup
- PR #1167 Fix issue with null_count not being set after inplace fillna()
- PR #1184 Fix iloc performance regression
- PR #1185 Support left_on/right_on and also on=str in merge
- PR #1200 Fix allocating bitmasks with numba instead of rmm in allocate_mask function
- PR #1213 Fix bug with csv reader requesting subset of columns using wrong datatype
- PR #1223 gpuCI: Fix label on rapidsai channel on gpu build scripts
- PR #1242 Add explicit Thrust exec policy to fix NVCATEGORY_TEST segfault on some platforms
- PR #1246 Fix categorical tests that failed due to bad implicit type conversion
- PR #1255 Fix overwriting conda package main label uploads
- PR #1259 Add dlpack includes to pip build


# cuDF 0.5.1 (05 Feb 2019)

## Bug Fixes

- PR #842 Avoid using numpy via cimport to prevent ABI issues in Cython compilation


# cuDF 0.5.0 (28 Jan 2019)

## New Features

- PR #722 Add bzip2 decompression support to `read_csv()`
- PR #693 add ZLIB-based GZIP/ZIP support to `read_csv_strings()`
- PR #411 added null support to gdf_order_by (new API) and cudf_table::sort
- PR #525 Added GitHub Issue templates for bugs, documentation, new features, and questions
- PR #501 CSV Reader: Add support for user-specified decimal point and thousands separator to read_csv_strings()
- PR #455 CSV Reader: Add support for user-specified decimal point and thousands separator to read_csv()
- PR #439 add `DataFrame.drop` method similar to pandas
- PR #356 add `DataFrame.transpose` method and `DataFrame.T` property similar to pandas
- PR #505 CSV Reader: Add support for user-specified boolean values
- PR #350 Implemented Series replace function
- PR #490 Added print_env.sh script to gather relevant environment details when reporting cuDF issues
- PR #474 add ZLIB-based GZIP/ZIP support to `read_csv()`
- PR #547 Added melt similar to `pandas.melt()`
- PR #491 Add CI test script to check for updates to CHANGELOG.md in PRs
- PR #550 Add CI test script to check for style issues in PRs
- PR #558 Add CI scripts for cpu-based conda and gpu-based test builds
- PR #524 Add Boolean Indexing
- PR #564 Update python `sort_values` method to use updated libcudf `gdf_order_by` API
- PR #509 CSV Reader: Input CSV file can now be passed in as a text or a binary buffer
- PR #607 Add `__iter__` and iteritems to DataFrame class
- PR #643 added a new api gdf_replace_nulls that allows a user to replace nulls in a column

## Improvements

- PR #426 Removed sort-based groupby and refactored existing groupby APIs. Also improves C++/CUDA compile time.
- PR #461 Add `CUDF_HOME` variable in README.md to replace relative pathing.
- PR #472 RMM: Created centralized rmm::device_vector alias and rmm::exec_policy
- PR #500 Improved the concurrent hash map class to support partitioned (multi-pass) hash table building.
- PR #454 Improve CSV reader docs and examples
- PR #465 Added templated C++ API for RMM to avoid explicit cast to `void**`
- PR #513 `.gitignore` tweaks
- PR #521 Add `assert_eq` function for testing
- PR #502 Simplify Dockerfile for local dev, eliminate old conda/pip envs
- PR #549 Adds `-rdynamic` compiler flag to nvcc for Debug builds
- PR #472 RMM: Created centralized rmm::device_vector alias and rmm::exec_policy
- PR #577 Added external C++ API for scatter/gather functions
- PR #500 Improved the concurrent hash map class to support partitioned (multi-pass) hash table building
- PR #583 Updated `gdf_size_type` to `int`
- PR #500 Improved the concurrent hash map class to support partitioned (multi-pass) hash table building
- PR #617 Added .dockerignore file. Prevents adding stale cmake cache files to the docker container
- PR #658 Reduced `JOIN_TEST` time by isolating overflow test of hash table size computation
- PR #664 Added Debuging instructions to README
- PR #651 Remove noqa marks in `__init__.py` files
- PR #671 CSV Reader: uncompressed buffer input can be parsed without explicitly specifying compression as None
- PR #684 Make RMM a submodule
- PR #718 Ensure sum, product, min, max methods pandas compatibility on empty datasets
- PR #720 Refactored Index classes to make them more Pandas-like, added CategoricalIndex
- PR #749 Improve to_arrow and from_arrow Pandas compatibility
- PR #766 Remove TravisCI references, remove unused variables from CMake, fix ARROW_VERSION in Cmake
- PR #773 Add build-args back to Dockerfile and handle dependencies based on environment yml file
- PR #781 Move thirdparty submodules to root and symlink in /cpp
- PR #843 Fix broken cudf/python API examples, add new methods to the API index

## Bug Fixes

- PR #569 CSV Reader: Fix days being off-by-one when parsing some dates
- PR #531 CSV Reader: Fix incorrect parsing of quoted numbers
- PR #465 Added templated C++ API for RMM to avoid explicit cast to `void**`
- PR #473 Added missing <random> include
- PR #478 CSV Reader: Add api support for auto column detection, header, mangle_dupe_cols, usecols
- PR #495 Updated README to correct where cffi pytest should be executed
- PR #501 Fix the intermittent segfault caused by the `thousands` and `compression` parameters in the csv reader
- PR #502 Simplify Dockerfile for local dev, eliminate old conda/pip envs
- PR #512 fix bug for `on` parameter in `DataFrame.merge` to allow for None or single column name
- PR #511 Updated python/cudf/bindings/join.pyx to fix cudf merge printing out dtypes
- PR #513 `.gitignore` tweaks
- PR #521 Add `assert_eq` function for testing
- PR #537 Fix CMAKE_CUDA_STANDARD_REQURIED typo in CMakeLists.txt
- PR #447 Fix silent failure in initializing DataFrame from generator
- PR #545 Temporarily disable csv reader thousands test to prevent segfault (test re-enabled in PR #501)
- PR #559 Fix Assertion error while using `applymap` to change the output dtype
- PR #575 Update `print_env.sh` script to better handle missing commands
- PR #612 Prevent an exception from occuring with true division on integer series.
- PR #630 Fix deprecation warning for `pd.core.common.is_categorical_dtype`
- PR #622 Fix Series.append() behaviour when appending values with different numeric dtype
- PR #603 Fix error while creating an empty column using None.
- PR #673 Fix array of strings not being caught in from_pandas
- PR #644 Fix return type and column support of dataframe.quantile()
- PR #634 Fix create `DataFrame.from_pandas()` with numeric column names
- PR #654 Add resolution check for GDF_TIMESTAMP in Join
- PR #648 Enforce one-to-one copy required when using `numba>=0.42.0`
- PR #645 Fix cmake build type handling not setting debug options when CMAKE_BUILD_TYPE=="Debug"
- PR #669 Fix GIL deadlock when launching multiple python threads that make Cython calls
- PR #665 Reworked the hash map to add a way to report the destination partition for a key
- PR #670 CMAKE: Fix env include path taking precedence over libcudf source headers
- PR #674 Check for gdf supported column types
- PR #677 Fix 'gdf_csv_test_Dates' gtest failure due to missing nrows parameter
- PR #604 Fix the parsing errors while reading a csv file using `sep` instead of `delimiter`.
- PR #686 Fix converting nulls to NaT values when converting Series to Pandas/Numpy
- PR #689 CSV Reader: Fix behavior with skiprows+header to match pandas implementation
- PR #691 Fixes Join on empty input DFs
- PR #706 CSV Reader: Fix broken dtype inference when whitespace is in data
- PR #717 CSV reader: fix behavior when parsing a csv file with no data rows
- PR #724 CSV Reader: fix build issue due to parameter type mismatch in a std::max call
- PR #734 Prevents reading undefined memory in gpu_expand_mask_bits numba kernel
- PR #747 CSV Reader: fix an issue where CUDA allocations fail with some large input files
- PR #750 Fix race condition for handling NVStrings in CMake
- PR #719 Fix merge column ordering
- PR #770 Fix issue where RMM submodule pointed to wrong branch and pin other to correct branches
- PR #778 Fix hard coded ABI off setting
- PR #784 Update RMM submodule commit-ish and pip paths
- PR #794 Update `rmm::exec_policy` usage to fix segmentation faults when used as temprory allocator.
- PR #800 Point git submodules to branches of forks instead of exact commits


# cuDF 0.4.0 (05 Dec 2018)

## New Features

- PR #398 add pandas-compatible `DataFrame.shape()` and `Series.shape()`
- PR #394 New documentation feature "10 Minutes to cuDF"
- PR #361 CSV Reader: Add support for strings with delimiters

## Improvements

 - PR #436 Improvements for type_dispatcher and wrapper structs
 - PR #429 Add CHANGELOG.md (this file)
 - PR #266 use faster CUDA-accelerated DataFrame column/Series concatenation.
 - PR #379 new C++ `type_dispatcher` reduces code complexity in supporting many data types.
 - PR #349 Improve performance for creating columns from memoryview objects
 - PR #445 Update reductions to use type_dispatcher. Adds integer types support to sum_of_squares.
 - PR #448 Improve installation instructions in README.md
 - PR #456 Change default CMake build to Release, and added option for disabling compilation of tests

## Bug Fixes

 - PR #444 Fix csv_test CUDA too many resources requested fail.
 - PR #396 added missing output buffer in validity tests for groupbys.
 - PR #408 Dockerfile updates for source reorganization
 - PR #437 Add cffi to Dockerfile conda env, fixes "cannot import name 'librmm'"
 - PR #417 Fix `map_test` failure with CUDA 10
 - PR #414 Fix CMake installation include file paths
 - PR #418 Properly cast string dtypes to programmatic dtypes when instantiating columns
 - PR #427 Fix and tests for Concatenation illegal memory access with nulls


# cuDF 0.3.0 (23 Nov 2018)

## New Features

 - PR #336 CSV Reader string support

## Improvements

 - PR #354 source code refactored for better organization. CMake build system overhaul. Beginning of transition to Cython bindings.
 - PR #290 Add support for typecasting to/from datetime dtype
 - PR #323 Add handling pyarrow boolean arrays in input/out, add tests
 - PR #325 GDF_VALIDITY_UNSUPPORTED now returned for algorithms that don't support non-empty valid bitmasks
 - PR #381 Faster InputTooLarge Join test completes in ms rather than minutes.
 - PR #373 .gitignore improvements
 - PR #367 Doc cleanup & examples for DataFrame methods
 - PR #333 Add Rapids Memory Manager documentation
 - PR #321 Rapids Memory Manager adds file/line location logging and convenience macros
 - PR #334 Implement DataFrame `__copy__` and `__deepcopy__`
 - PR #271 Add NVTX ranges to pygdf
 - PR #311 Document system requirements for conda install

## Bug Fixes

 - PR #337 Retain index on `scale()` function
 - PR #344 Fix test failure due to PyArrow 0.11 Boolean handling
 - PR #364 Remove noexcept from managed_allocator;  CMakeLists fix for NVstrings
 - PR #357 Fix bug that made all series be considered booleans for indexing
 - PR #351 replace conda env configuration for developers
 - PRs #346 #360 Fix CSV reading of negative numbers
 - PR #342 Fix CMake to use conda-installed nvstrings
 - PR #341 Preserve categorical dtype after groupby aggregations
 - PR #315 ReadTheDocs build update to fix missing libcuda.so
 - PR #320 FIX out-of-bounds access error in reductions.cu
 - PR #319 Fix out-of-bounds memory access in libcudf count_valid_bits
 - PR #303 Fix printing empty dataframe


# cuDF 0.2.0 and cuDF 0.1.0

These were initial releases of cuDF based on previously separate pyGDF and libGDF libraries.<|MERGE_RESOLUTION|>--- conflicted
+++ resolved
@@ -87,11 +87,8 @@
 - PR #1533 Remove stale join CFFI, fix memory leaks in join Cython
 - PR #1521 Added `row_bitmask` to compute bitmask for rows of a table. Merged `valids_ops.cu` and `bitmask_ops.cu`
 - PR #1553 Overload `hash_row` to avoid using intial hash values. Updated `gdf_hash` to select between overloads
-<<<<<<< HEAD
+- PR #1559 Add `except +` to all Cython function definitions to catch C++ exceptions properly
 - PR #1569 Add support for Json objects to the JSON Lines reader
-=======
-- PR #1559 Add `except +` to all Cython function definitions to catch C++ exceptions properly
->>>>>>> 79cb931b
 
 ## Bug Fixes
 
