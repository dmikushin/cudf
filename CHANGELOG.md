--- conflicted
+++ resolved
@@ -31,11 +31,8 @@
 - PR #4276 Port avro.pyx to libcudf++
 - PR #4259 Ability to create Java host buffers from memory-mapped files
 - PR #4240 Add groupby::groups()
-<<<<<<< HEAD
 - PR #4319 Add repartition_by_hash API to dask_cudf
-=======
 - PR #4321 Expose Python Semi and Anti Joins
->>>>>>> 198559b9
 - PR #4291 Add Java callback support for RMM events
 - PR #4298 Port orc.pyx to libcudf++
 
