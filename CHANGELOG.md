--- conflicted
+++ resolved
@@ -4,10 +4,7 @@
 
 ## Improvements
 
-<<<<<<< HEAD
-=======
 - PR #3748 Optimize hash_partition using shared memory
->>>>>>> 8de5da26
 - PR #3698 Add count_(un)set_bits functions taking multiple ranges and updated slice to compute null counts at once.
 - PR #3909 Move java backend to libcudf++
 - PR #3971 Adding `as_table` to convert Column to Table in python
@@ -19,12 +16,9 @@
 - PR #4002 Adding to_frame and fix for categorical column issue
 - PR #4009 build script update to enable cudf build without installing
 - PR #3897 Port cuIO JSON reader to cudf::column types
-<<<<<<< HEAD
-- PR #3880 Add aggregation infrastructure support for reduction
-=======
 - PR #4013 Add cython definition for io readers cudf/io/io_types.hpp
 - PR #4014 ORC/Parquet: add count parameter to stripe/rowgroup-based reader API
->>>>>>> 8de5da26
+- PR #3880 Add aggregation infrastructure support for reduction
 
 ## Bug Fixes
 
