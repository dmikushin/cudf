# cuDF 0.8.0 (Date TBD)

## New Features

- PR #1524 Add GPU-accelerated JSON Lines parser with limited feature set
- PR #1569 Add support for Json objects to the JSON Lines reader
- PR #1622 Add Series.loc
- PR #1654 Add cudf::apply_boolean_mask: faster replacement for gdf_apply_stencil
- PR #1487 cython gather/scatter
- PR #1310 Implemented the slice/split functionality.
- PR #1630 Add Python layer to the GPU-accelerated JSON reader
- PR #1745 Add rounding of numeric columns via Numba
- PR #1772 JSON reader: add support for BytesIO and StringIO input
- PR #1527 Support GDF_BOOL8 in readers and writers

## Improvements
- PR #1538 Replacing LesserRTTI with inequality_comparator
- PR #1703 C++: Added non-aggregating `insert` to `concurrent_unordered_map` with specializations to store pairs with a single atomicCAS when possible.
- PR #1422 C++: Added a RAII wrapper for CUDA streams
- PR #1701 Added `unique` method for stringColumns
- PR #1713 Add documentation for Dask-XGBoost
- PR #1666 CSV Reader: Improve performance for files with large number of columns
- PR #1725 Enable the ability to use a single column groupby as its own index
- PR #1746 C++: Remove unused code: `windowed_ops.cu`, `sorting.cu`, `hash_ops.cu`
- PR #1748 C++: Add `bool` nullability flag to `device_table` row operators
- PR #1767 Speed up Python unit tests
- PR #1770 Added build.sh script, updated CI scripts and documentation
- PR #1739 ORC Reader: Add more pytest coverage
- PR #1795 Add printing of git submodule info to `print_env.sh`
- PR #1796 Removing old sort based group by code and gdf_filter
<<<<<<< HEAD
- PR #1823 CSV Reader: default the column type to string for empty dataframes
=======
- PR #1811 Added funtions for copying/allocating `cudf::table`s
>>>>>>> ec6415d0

## Bug Fixes

- PR #1465 Fix for test_orc.py and test_sparse_df.py test failures
- PR #1583 Fix underlying issue in `as_index()` that was causing `Series.quantile()` to fail
- PR #1680 Add errors= keyword to drop() to fix cudf-dask bug
- PR #1651 Fix `query` function on empty dataframe
- PR #1616 Fix CategoricalColumn to access categories by index instead of iteration
- PR #1660 Fix bug in `loc` when indexing with a column name (a string)
- PR #1683 ORC reader: fix timestamp conversion to UTC
- PR #1613 Improve CategoricalColumn.fillna(-1) performance
- PR #1642 Fix failure of CSV_TEST gdf_csv_test.SkiprowsNrows on multiuser systems
- PR #1709 Fix handling of `datetime64[ms]` in `dataframe.select_dtypes`
- PR #1704 CSV Reader: Add support for the plus sign in number fields
- PR #1687 CSV reader: return an empty dataframe for zero size input
- PR #1757 Concatenating columns with null columns
- PR #1755 Add col_level keyword argument to melt
- PR #1758 Fix df.set_index() when setting index from an empty column
- PR #1749 ORC reader: fix long strings of NULL values resulting in incorrect data
- PR #1742 Parquet Reader: Fix index column name to match PANDAS compat
- PR #1782 Update libcudf doc version
- PR #1783 Update conda dependencies
- PR #1786 Maintain the original series name in series.unique output
- PR #1760 CSV Reader: fix segfault when dtype list only includes columns from usecols list


# cudf 0.7.2 (16 May 2019)

## New Features

- PR #1735 Added overload for atomicAdd on int64. Streamlined implementation of custom atomic overloads.
- PR #1741 Add MultiIndex concatenation

## Bug Fixes

- PR #1718 Fix issue with SeriesGroupBy MultiIndex in dask-cudf
- PR #1734 Python: fix performance regression for groupby count() aggregations
- PR #1768 Cython: fix handling read only schema buffers in gpuarrow reader


# cudf 0.7.1 (11 May 2019)

## New Features

- PR #1702 Lazy load MultiIndex to return groupby performance to near optimal.

## Bug Fixes

- PR #1708 Fix handling of `datetime64[ms]` in `dataframe.select_dtypes`


# cuDF 0.7.0 (10 May 2019)

## New Features

- PR #982 Implement gdf_group_by_without_aggregations and gdf_unique_indices functions
- PR #1142 Add `GDF_BOOL` column type
- PR #1194 Implement overloads for CUDA atomic operations
- PR #1292 Implemented Bitwise binary ops AND, OR, XOR (&, |, ^)
- PR #1235 Add GPU-accelerated Parquet Reader
- PR #1335 Added local_dict arg in `DataFrame.query()`.
- PR #1282 Add Series and DataFrame.describe()
- PR #1356 Rolling windows
- PR #1381 Add DataFrame._get_numeric_data
- PR #1388 Add CODEOWNERS file to auto-request reviews based on where changes are made
- PR #1396 Add DataFrame.drop method
- PR #1413 Add DataFrame.melt method
- PR #1412 Add DataFrame.pop()
- PR #1419 Initial CSV writer function
- PR #1441 Add Series level cumulative ops (cumsum, cummin, cummax, cumprod)
- PR #1420 Add script to build and test on a local gpuCI image
- PR #1440 Add DatetimeColumn.min(), DatetimeColumn.max()
- PR #1455 Add Series.Shift via Numba kernel
- PR #1441 Add Series level cumulative ops (cumsum, cummin, cummax, cumprod)
- PR #1461 Add Python coverage test to gpu build
- PR #1445 Parquet Reader: Add selective reading of rows and row group
- PR #1532 Parquet Reader: Add support for INT96 timestamps
- PR #1516 Add Series and DataFrame.ndim
- PR #1556 Add libcudf C++ transition guide
- PR #1466 Add GPU-accelerated ORC Reader
- PR #1565 Add build script for nightly doc builds
- PR #1508 Add Series isna, isnull, and notna
- PR #1456 Add Series.diff() via Numba kernel
- PR #1588 Add Index `astype` typecasting
- PR #1301 MultiIndex support
- PR #1599 Level keyword supported in groupby
- PR #929 Add support operations to dataframe
- PR #1609 Groupby accept list of Series
- PR #1658 Support `group_keys=True` keyword in groupby method

## Improvements

- PR #1531 Refactor closures as private functions in gpuarrow
- PR #1404 Parquet reader page data decoding speedup
- PR #1076 Use `type_dispatcher` in join, quantiles, filter, segmented sort, radix sort and hash_groupby
- PR #1202 Simplify README.md
- PR #1149 CSV Reader: Change convertStrToValue() functions to `__device__` only
- PR #1238 Improve performance of the CUDA trie used in the CSV reader
- PR #1278 Update CONTRIBUTING for new conda environment yml naming conventions
- PR #1163 Refactored UnaryOps. Reduced API to two functions: `gdf_unary_math` and `gdf_cast`. Added `abs`, `-`, and `~` ops. Changed bindings to Cython
- PR #1284 Update docs version
- PR #1287 add exclude argument to cudf.select_dtype function
- PR #1286 Refactor some of the CSV Reader kernels into generic utility functions
- PR #1291 fillna in `Series.to_gpu_array()` and `Series.to_array()` can accept the scalar too now.
- PR #1005 generic `reduction` and `scan` support
- PR #1349 Replace modernGPU sort join with thrust.
- PR #1363 Add a dataframe.mean(...) that raises NotImplementedError to satisfy `dask.dataframe.utils.is_dataframe_like`
- PR #1319 CSV Reader: Use column wrapper for gdf_column output alloc/dealloc
- PR #1376 Change series quantile default to linear
- PR #1399 Replace CFFI bindings for NVTX functions with Cython bindings
- PR #1407 Rename and cleanup of `gdf_table` to `device_table`
- PR #1389 Refactored `set_null_count()`
- PR #1386 Added macros `GDF_TRY()`, `CUDF_TRY()` and `ASSERT_CUDF_SUCCEEDED()`
- PR #1435 Rework CMake and conda recipes to depend on installed libraries
- PR #1391 Tidy up bit-resolution-operation and bitmask class code
- PR #1439 Add cmake variable to enable compiling CUDA code with -lineinfo
- PR #1462 Add ability to read parquet files from arrow::io::RandomAccessFile
- PR #1453 Convert CSV Reader CFFI to Cython
- PR #1479 Convert Parquet Reader CFFI to Cython
- PR #1397 Add a utility function for producing an overflow-safe kernel launch grid configuration
- PR #1382 Add GPU parsing of nested brackets to cuIO parsing utilities
- PR #1481 Add cudf::table constructor to allocate a set of `gdf_column`s
- PR #1484 Convert GroupBy CFFI to Cython
- PR #1463 Allow and default melt keyword argument var_name to be None
- PR #1486 Parquet Reader: Use device_buffer rather than device_ptr
- PR #1525 Add cudatoolkit conda dependency
- PR #1520 Renamed `src/dataframe` to `src/table` and moved `table.hpp`. Made `types.hpp` to be type declarations only.
- PR #1492 Convert transpose CFFI to Cython
- PR #1495 Convert binary and unary ops CFFI to Cython
- PR #1503 Convert sorting and hashing ops CFFI to Cython
- PR #1522 Use latest release version in update-version CI script
- PR #1533 Remove stale join CFFI, fix memory leaks in join Cython
- PR #1521 Added `row_bitmask` to compute bitmask for rows of a table. Merged `valids_ops.cu` and `bitmask_ops.cu`
- PR #1553 Overload `hash_row` to avoid using intial hash values. Updated `gdf_hash` to select between overloads
- PR #1585 Updated `cudf::table` to maintain own copy of wrapped `gdf_column*`s
- PR #1559 Add `except +` to all Cython function definitions to catch C++ exceptions properly
- PR #1617 `has_nulls` and `column_dtypes` for `cudf::table`
- PR #1590 Remove CFFI from the build / install process entirely
- PR #1536 Convert gpuarrow CFFI to Cython
- PR #1655 Add `Column._pointer` as a way to access underlying `gdf_column*` of a `Column`
- PR #1655 Update readme conda install instructions for cudf version 0.6 and 0.7


## Bug Fixes

- PR #1233 Fix dtypes issue while adding the column to `str` dataframe.
- PR #1254 CSV Reader: fix data type detection for floating-point numbers in scientific notation
- PR #1289 Fix looping over each value instead of each category in concatenation
- PR #1293 Fix Inaccurate error message in join.pyx
- PR #1308 Add atomicCAS overload for `int8_t`, `int16_t`
- PR #1317 Fix catch polymorphic exception by reference in ipc.cu
- PR #1325 Fix dtype of null bitmasks to int8
- PR #1326 Update build documentation to use -DCMAKE_CXX11_ABI=ON
- PR #1334 Add "na_position" argument to CategoricalColumn sort_by_values
- PR #1321 Fix out of bounds warning when checking Bzip2 header
- PR #1359 Add atomicAnd/Or/Xor for integers
- PR #1354 Fix `fillna()` behaviour when replacing values with different dtypes
- PR #1347 Fixed core dump issue while passing dict_dtypes without column names in `cudf.read_csv()`
- PR #1379 Fixed build failure caused due to error: 'col_dtype' may be used uninitialized
- PR #1392 Update cudf Dockerfile and package_versions.sh
- PR #1385 Added INT8 type to `_schema_to_dtype` for use in GpuArrowReader
- PR #1393 Fixed a bug in `gdf_count_nonzero_mask()` for the case of 0 bits to count
- PR #1395 Update CONTRIBUTING to use the environment variable CUDF_HOME
- PR #1416 Fix bug at gdf_quantile_exact and gdf_quantile_appox
- PR #1421 Fix remove creation of series multiple times during `add_column()`
- PR #1405 CSV Reader: Fix memory leaks on read_csv() failure
- PR #1328 Fix CategoricalColumn to_arrow() null mask
- PR #1433 Fix NVStrings/categories includes
- PR #1432 Update NVStrings to 0.7.* to coincide with 0.7 development
- PR #1483 Modify CSV reader to avoid cropping blank quoted characters in non-string fields
- PR #1446 Merge 1275 hotfix from master into branch-0.7
- PR #1447 Fix legacy groupby apply docstring
- PR #1451 Fix hash join estimated result size is not correct
- PR #1454 Fix local build script improperly change directory permissions
- PR #1490 Require Dask 1.1.0+ for `is_dataframe_like` test or skip otherwise.
- PR #1491 Use more specific directories & groups in CODEOWNERS
- PR #1497 Fix Thrust issue on CentOS caused by missing default constructor of host_vector elements
- PR #1498 Add missing include guard to device_atomics.cuh and separated DEVICE_ATOMICS_TEST
- PR #1506 Fix csv-write call to updated NVStrings method
- PR #1510 Added nvstrings `fillna()` function
- PR #1507 Parquet Reader: Default string data to GDF_STRING
- PR #1535 Fix doc issue to ensure correct labelling of cudf.series
- PR #1537 Fix `undefined reference` link error in HashPartitionTest
- PR #1548 Fix ci/local/build.sh README from using an incorrect image example
- PR #1551 CSV Reader: Fix integer column name indexing
- PR #1586 Fix broken `scalar_wrapper::operator==`
- PR #1591 ORC/Parquet Reader: Fix missing import for FileNotFoundError exception
- PR #1573 Parquet Reader: Fix crash due to clash with ORC reader datasource
- PR #1607 Revert change of `column.to_dense_buffer` always return by copy for performance concerns
- PR #1618 ORC reader: fix assert & data output when nrows/skiprows isn't aligned to stripe boundaries
- PR #1631 Fix failure of TYPES_TEST on some gcc-7 based systems.
- PR #1641 CSV Reader: Fix skip_blank_lines behavior with Windows line terminators (\r\n)
- PR #1648 ORC reader: fix non-deterministic output when skiprows is non-zero
- PR #1676 Fix groupby `as_index` behaviour with `MultiIndex`
- PR #1659 Fix bug caused by empty groupbys and multiindex slicing throwing exceptions
- PR #1656 Correct Groupby failure in dask when un-aggregable columns are left in dataframe.
- PR #1689 Fix groupby performance regression
- PR #1694 Add Cython as a runtime dependency since it's required in `setup.py`


# cuDF 0.6.1 (25 Mar 2019)

## Bug Fixes

- PR #1275 Fix CentOS exception in DataFrame.hash_partition from using value "returned" by a void function


# cuDF 0.6.0 (22 Mar 2019)

## New Features

- PR #760 Raise `FileNotFoundError` instead of `GDF_FILE_ERROR` in `read_csv` if the file does not exist
- PR #539 Add Python bindings for replace function
- PR #823 Add Doxygen configuration to enable building HTML documentation for libcudf C/C++ API
- PR #807 CSV Reader: Add byte_range parameter to specify the range in the input file to be read
- PR #857 Add Tail method for Series/DataFrame and update Head method to use iloc
- PR #858 Add series feature hashing support
- PR #871 CSV Reader: Add support for NA values, including user specified strings
- PR #893 Adds PyArrow based parquet readers / writers to Python, fix category dtype handling, fix arrow ingest buffer size issues
- PR #867 CSV Reader: Add support for ignoring blank lines and comment lines
- PR #887 Add Series digitize method
- PR #895 Add Series groupby
- PR #898 Add DataFrame.groupby(level=0) support
- PR #920 Add feather, JSON, HDF5 readers / writers from PyArrow / Pandas
- PR #888 CSV Reader: Add prefix parameter for column names, used when parsing without a header
- PR #913 Add DLPack support: convert between cuDF DataFrame and DLTensor
- PR #939 Add ORC reader from PyArrow
- PR #918 Add Series.groupby(level=0) support
- PR #906 Add binary and comparison ops to DataFrame
- PR #958 Support unary and binary ops on indexes
- PR #964 Add `rename` method to `DataFrame`, `Series`, and `Index`
- PR #985 Add `Series.to_frame` method
- PR #985 Add `drop=` keyword to reset_index method
- PR #994 Remove references to pygdf
- PR #990 Add external series groupby support
- PR #988 Add top-level merge function to cuDF
- PR #992 Add comparison binaryops to DateTime columns
- PR #996 Replace relative path imports with absolute paths in tests
- PR #995 CSV Reader: Add index_col parameter to specify the column name or index to be used as row labels
- PR #1004 Add `from_gpu_matrix` method to DataFrame
- PR #997 Add property index setter
- PR #1007 Replace relative path imports with absolute paths in cudf
- PR #1013 select columns with df.columns
- PR #1016 Rename Series.unique_count() to nunique() to match pandas API
- PR #947 Prefixsum to handle nulls and float types
- PR #1029 Remove rest of relative path imports
- PR #1021 Add filtered selection with assignment for Dataframes
- PR #872 Adding NVCategory support to cudf apis
- PR #1052 Add left/right_index and left/right_on keywords to merge
- PR #1091 Add `indicator=` and `suffixes=` keywords to merge
- PR #1107 Add unsupported keywords to Series.fillna
- PR #1032 Add string support to cuDF python
- PR #1136 Removed `gdf_concat`
- PR #1153 Added function for getting the padded allocation size for valid bitmask
- PR #1148 Add cudf.sqrt for dataframes and Series
- PR #1159 Add Python bindings for libcudf dlpack functions
- PR #1155 Add __array_ufunc__ for DataFrame and Series for sqrt
- PR #1168 to_frame for series accepts a name argument


## Improvements

- PR #1218 Add dask-cudf page to API docs
- PR #892 Add support for heterogeneous types in binary ops with JIT
- PR #730 Improve performance of `gdf_table` constructor
- PR #561 Add Doxygen style comments to Join CUDA functions
- PR #813 unified libcudf API functions by replacing gpu_ with gdf_
- PR #822 Add support for `__cuda_array_interface__` for ingest
- PR #756 Consolidate common helper functions from unordered map and multimap
- PR #753 Improve performance of groupby sum and average, especially for cases with few groups.
- PR #836 Add ingest support for arrow chunked arrays in Column, Series, DataFrame creation
- PR #763 Format doxygen comments for csv_read_arg struct
- PR #532 CSV Reader: Use type dispatcher instead of switch block
- PR #694 Unit test utilities improvements
- PR #878 Add better indexing to Groupby
- PR #554 Add `empty` method and `is_monotonic` attribute to `Index`
- PR #1040 Fixed up Doxygen comment tags
- PR #909 CSV Reader: Avoid host->device->host copy for header row data
- PR #916 Improved unit testing and error checking for `gdf_column_concat`
- PR #941 Replace `numpy` call in `Series.hash_encode` with `numba`
- PR #942 Added increment/decrement operators for wrapper types
- PR #943 Updated `count_nonzero_mask` to return `num_rows` when the mask is null
- PR #952 Added trait to map C++ type to `gdf_dtype`
- PR #966 Updated RMM submodule.
- PR #998 Add IO reader/writer modules to API docs, fix for missing cudf.Series docs
- PR #1017 concatenate along columns for Series and DataFrames
- PR #1002 Support indexing a dataframe with another boolean dataframe
- PR #1018 Better concatenation for Series and Dataframes
- PR #1036 Use Numpydoc style docstrings
- PR #1047 Adding gdf_dtype_extra_info to gdf_column_view_augmented
- PR #1054 Added default ctor to SerialTrieNode to overcome Thrust issue in CentOS7 + CUDA10
- PR #1024 CSV Reader: Add support for hexadecimal integers in integral-type columns
- PR #1033 Update `fillna()` to use libcudf function `gdf_replace_nulls`
- PR #1066 Added inplace assignment for columns and select_dtypes for dataframes
- PR #1026 CSV Reader: Change the meaning and type of the quoting parameter to match Pandas
- PR #1100 Adds `CUDF_EXPECTS` error-checking macro
- PR #1092 Fix select_dtype docstring
- PR #1111 Added cudf::table
- PR #1108 Sorting for datetime columns
- PR #1120 Return a `Series` (not a `Column`) from `Series.cat.set_categories()`
- PR #1128 CSV Reader: The last data row does not need to be line terminated
- PR #1183 Bump Arrow version to 0.12.1
- PR #1208 Default to CXX11_ABI=ON
- PR #1252 Fix NVStrings dependencies for cuda 9.2 and 10.0

## Bug Fixes

- PR #821 Fix flake8 issues revealed by flake8 update
- PR #808 Resolved renamed `d_columns_valids` variable name
- PR #820 CSV Reader: fix the issue where reader adds additional rows when file uses \r\n as a line terminator
- PR #780 CSV Reader: Fix scientific notation parsing and null values for empty quotes
- PR #815 CSV Reader: Fix data parsing when tabs are present in the input CSV file
- PR #850 Fix bug where left joins where the left df has 0 rows causes a crash
- PR #861 Fix memory leak by preserving the boolean mask index
- PR #875 Handle unnamed indexes in to/from arrow functions
- PR #877 Fix ingest of 1 row arrow tables in from arrow function
- PR #876 Added missing `<type_traits>` include
- PR #889 Deleted test_rmm.py which has now moved to RMM repo
- PR #866 Merge v0.5.1 numpy ABI hotfix into 0.6
- PR #917 value_counts return int type on empty columns
- PR #611 Renamed `gdf_reduce_optimal_output_size()` -> `gdf_reduction_get_intermediate_output_size()`
- PR #923 fix index for negative slicing for cudf dataframe and series
- PR #927 CSV Reader: Fix category GDF_CATEGORY hashes not being computed properly
- PR #921 CSV Reader: Fix parsing errors with delim_whitespace, quotations in the header row, unnamed columns
- PR #933 Fix handling objects of all nulls in series creation
- PR #940 CSV Reader: Fix an issue where the last data row is missing when using byte_range
- PR #945 CSV Reader: Fix incorrect datetime64 when milliseconds or space separator are used
- PR #959 Groupby: Problem with column name lookup
- PR #950 Converting dataframe/recarry with non-contiguous arrays
- PR #963 CSV Reader: Fix another issue with missing data rows when using byte_range
- PR #999 Fix 0 sized kernel launches and empty sort_index exception
- PR #993 Fix dtype in selecting 0 rows from objects
- PR #1009 Fix performance regression in `to_pandas` method on DataFrame
- PR #1008 Remove custom dask communication approach
- PR #1001 CSV Reader: Fix a memory access error when reading a large (>2GB) file with date columns
- PR #1019 Binary Ops: Fix error when one input column has null mask but other doesn't
- PR #1014 CSV Reader: Fix false positives in bool value detection
- PR #1034 CSV Reader: Fix parsing floating point precision and leading zero exponents
- PR #1044 CSV Reader: Fix a segfault when byte range aligns with a page
- PR #1058 Added support for `DataFrame.loc[scalar]`
- PR #1060 Fix column creation with all valid nan values
- PR #1073 CSV Reader: Fix an issue where a column name includes the return character
- PR #1090 Updating Doxygen Comments
- PR #1080 Fix dtypes returned from loc / iloc because of lists
- PR #1102 CSV Reader: Minor fixes and memory usage improvements
- PR #1174: Fix release script typo
- PR #1137 Add prebuild script for CI
- PR #1118 Enhanced the `DataFrame.from_records()` feature
- PR #1129 Fix join performance with index parameter from using numpy array
- PR #1145 Issue with .agg call on multi-column dataframes
- PR #908 Some testing code cleanup
- PR #1167 Fix issue with null_count not being set after inplace fillna()
- PR #1184 Fix iloc performance regression
- PR #1185 Support left_on/right_on and also on=str in merge
- PR #1200 Fix allocating bitmasks with numba instead of rmm in allocate_mask function
- PR #1213 Fix bug with csv reader requesting subset of columns using wrong datatype
- PR #1223 gpuCI: Fix label on rapidsai channel on gpu build scripts
- PR #1242 Add explicit Thrust exec policy to fix NVCATEGORY_TEST segfault on some platforms
- PR #1246 Fix categorical tests that failed due to bad implicit type conversion
- PR #1255 Fix overwriting conda package main label uploads
- PR #1259 Add dlpack includes to pip build


# cuDF 0.5.1 (05 Feb 2019)

## Bug Fixes

- PR #842 Avoid using numpy via cimport to prevent ABI issues in Cython compilation


# cuDF 0.5.0 (28 Jan 2019)

## New Features

- PR #722 Add bzip2 decompression support to `read_csv()`
- PR #693 add ZLIB-based GZIP/ZIP support to `read_csv_strings()`
- PR #411 added null support to gdf_order_by (new API) and cudf_table::sort
- PR #525 Added GitHub Issue templates for bugs, documentation, new features, and questions
- PR #501 CSV Reader: Add support for user-specified decimal point and thousands separator to read_csv_strings()
- PR #455 CSV Reader: Add support for user-specified decimal point and thousands separator to read_csv()
- PR #439 add `DataFrame.drop` method similar to pandas
- PR #356 add `DataFrame.transpose` method and `DataFrame.T` property similar to pandas
- PR #505 CSV Reader: Add support for user-specified boolean values
- PR #350 Implemented Series replace function
- PR #490 Added print_env.sh script to gather relevant environment details when reporting cuDF issues
- PR #474 add ZLIB-based GZIP/ZIP support to `read_csv()`
- PR #547 Added melt similar to `pandas.melt()`
- PR #491 Add CI test script to check for updates to CHANGELOG.md in PRs
- PR #550 Add CI test script to check for style issues in PRs
- PR #558 Add CI scripts for cpu-based conda and gpu-based test builds
- PR #524 Add Boolean Indexing
- PR #564 Update python `sort_values` method to use updated libcudf `gdf_order_by` API
- PR #509 CSV Reader: Input CSV file can now be passed in as a text or a binary buffer
- PR #607 Add `__iter__` and iteritems to DataFrame class
- PR #643 added a new api gdf_replace_nulls that allows a user to replace nulls in a column

## Improvements

- PR #426 Removed sort-based groupby and refactored existing groupby APIs. Also improves C++/CUDA compile time.
- PR #461 Add `CUDF_HOME` variable in README.md to replace relative pathing.
- PR #472 RMM: Created centralized rmm::device_vector alias and rmm::exec_policy
- PR #500 Improved the concurrent hash map class to support partitioned (multi-pass) hash table building.
- PR #454 Improve CSV reader docs and examples
- PR #465 Added templated C++ API for RMM to avoid explicit cast to `void**`
- PR #513 `.gitignore` tweaks
- PR #521 Add `assert_eq` function for testing
- PR #502 Simplify Dockerfile for local dev, eliminate old conda/pip envs
- PR #549 Adds `-rdynamic` compiler flag to nvcc for Debug builds
- PR #472 RMM: Created centralized rmm::device_vector alias and rmm::exec_policy
- PR #577 Added external C++ API for scatter/gather functions
- PR #500 Improved the concurrent hash map class to support partitioned (multi-pass) hash table building
- PR #583 Updated `gdf_size_type` to `int`
- PR #500 Improved the concurrent hash map class to support partitioned (multi-pass) hash table building
- PR #617 Added .dockerignore file. Prevents adding stale cmake cache files to the docker container
- PR #658 Reduced `JOIN_TEST` time by isolating overflow test of hash table size computation
- PR #664 Added Debuging instructions to README
- PR #651 Remove noqa marks in `__init__.py` files
- PR #671 CSV Reader: uncompressed buffer input can be parsed without explicitly specifying compression as None
- PR #684 Make RMM a submodule
- PR #718 Ensure sum, product, min, max methods pandas compatibility on empty datasets
- PR #720 Refactored Index classes to make them more Pandas-like, added CategoricalIndex
- PR #749 Improve to_arrow and from_arrow Pandas compatibility
- PR #766 Remove TravisCI references, remove unused variables from CMake, fix ARROW_VERSION in Cmake
- PR #773 Add build-args back to Dockerfile and handle dependencies based on environment yml file
- PR #781 Move thirdparty submodules to root and symlink in /cpp
- PR #843 Fix broken cudf/python API examples, add new methods to the API index

## Bug Fixes

- PR #569 CSV Reader: Fix days being off-by-one when parsing some dates
- PR #531 CSV Reader: Fix incorrect parsing of quoted numbers
- PR #465 Added templated C++ API for RMM to avoid explicit cast to `void**`
- PR #473 Added missing <random> include
- PR #478 CSV Reader: Add api support for auto column detection, header, mangle_dupe_cols, usecols
- PR #495 Updated README to correct where cffi pytest should be executed
- PR #501 Fix the intermittent segfault caused by the `thousands` and `compression` parameters in the csv reader
- PR #502 Simplify Dockerfile for local dev, eliminate old conda/pip envs
- PR #512 fix bug for `on` parameter in `DataFrame.merge` to allow for None or single column name
- PR #511 Updated python/cudf/bindings/join.pyx to fix cudf merge printing out dtypes
- PR #513 `.gitignore` tweaks
- PR #521 Add `assert_eq` function for testing
- PR #537 Fix CMAKE_CUDA_STANDARD_REQURIED typo in CMakeLists.txt
- PR #447 Fix silent failure in initializing DataFrame from generator
- PR #545 Temporarily disable csv reader thousands test to prevent segfault (test re-enabled in PR #501)
- PR #559 Fix Assertion error while using `applymap` to change the output dtype
- PR #575 Update `print_env.sh` script to better handle missing commands
- PR #612 Prevent an exception from occuring with true division on integer series.
- PR #630 Fix deprecation warning for `pd.core.common.is_categorical_dtype`
- PR #622 Fix Series.append() behaviour when appending values with different numeric dtype
- PR #603 Fix error while creating an empty column using None.
- PR #673 Fix array of strings not being caught in from_pandas
- PR #644 Fix return type and column support of dataframe.quantile()
- PR #634 Fix create `DataFrame.from_pandas()` with numeric column names
- PR #654 Add resolution check for GDF_TIMESTAMP in Join
- PR #648 Enforce one-to-one copy required when using `numba>=0.42.0`
- PR #645 Fix cmake build type handling not setting debug options when CMAKE_BUILD_TYPE=="Debug"
- PR #669 Fix GIL deadlock when launching multiple python threads that make Cython calls
- PR #665 Reworked the hash map to add a way to report the destination partition for a key
- PR #670 CMAKE: Fix env include path taking precedence over libcudf source headers
- PR #674 Check for gdf supported column types
- PR #677 Fix 'gdf_csv_test_Dates' gtest failure due to missing nrows parameter
- PR #604 Fix the parsing errors while reading a csv file using `sep` instead of `delimiter`.
- PR #686 Fix converting nulls to NaT values when converting Series to Pandas/Numpy
- PR #689 CSV Reader: Fix behavior with skiprows+header to match pandas implementation
- PR #691 Fixes Join on empty input DFs
- PR #706 CSV Reader: Fix broken dtype inference when whitespace is in data
- PR #717 CSV reader: fix behavior when parsing a csv file with no data rows
- PR #724 CSV Reader: fix build issue due to parameter type mismatch in a std::max call
- PR #734 Prevents reading undefined memory in gpu_expand_mask_bits numba kernel
- PR #747 CSV Reader: fix an issue where CUDA allocations fail with some large input files
- PR #750 Fix race condition for handling NVStrings in CMake
- PR #719 Fix merge column ordering
- PR #770 Fix issue where RMM submodule pointed to wrong branch and pin other to correct branches
- PR #778 Fix hard coded ABI off setting
- PR #784 Update RMM submodule commit-ish and pip paths
- PR #794 Update `rmm::exec_policy` usage to fix segmentation faults when used as temprory allocator.
- PR #800 Point git submodules to branches of forks instead of exact commits


# cuDF 0.4.0 (05 Dec 2018)

## New Features

- PR #398 add pandas-compatible `DataFrame.shape()` and `Series.shape()`
- PR #394 New documentation feature "10 Minutes to cuDF"
- PR #361 CSV Reader: Add support for strings with delimiters

## Improvements

 - PR #436 Improvements for type_dispatcher and wrapper structs
 - PR #429 Add CHANGELOG.md (this file)
 - PR #266 use faster CUDA-accelerated DataFrame column/Series concatenation.
 - PR #379 new C++ `type_dispatcher` reduces code complexity in supporting many data types.
 - PR #349 Improve performance for creating columns from memoryview objects
 - PR #445 Update reductions to use type_dispatcher. Adds integer types support to sum_of_squares.
 - PR #448 Improve installation instructions in README.md
 - PR #456 Change default CMake build to Release, and added option for disabling compilation of tests

## Bug Fixes

 - PR #444 Fix csv_test CUDA too many resources requested fail.
 - PR #396 added missing output buffer in validity tests for groupbys.
 - PR #408 Dockerfile updates for source reorganization
 - PR #437 Add cffi to Dockerfile conda env, fixes "cannot import name 'librmm'"
 - PR #417 Fix `map_test` failure with CUDA 10
 - PR #414 Fix CMake installation include file paths
 - PR #418 Properly cast string dtypes to programmatic dtypes when instantiating columns
 - PR #427 Fix and tests for Concatenation illegal memory access with nulls


# cuDF 0.3.0 (23 Nov 2018)

## New Features

 - PR #336 CSV Reader string support

## Improvements

 - PR #354 source code refactored for better organization. CMake build system overhaul. Beginning of transition to Cython bindings.
 - PR #290 Add support for typecasting to/from datetime dtype
 - PR #323 Add handling pyarrow boolean arrays in input/out, add tests
 - PR #325 GDF_VALIDITY_UNSUPPORTED now returned for algorithms that don't support non-empty valid bitmasks
 - PR #381 Faster InputTooLarge Join test completes in ms rather than minutes.
 - PR #373 .gitignore improvements
 - PR #367 Doc cleanup & examples for DataFrame methods
 - PR #333 Add Rapids Memory Manager documentation
 - PR #321 Rapids Memory Manager adds file/line location logging and convenience macros
 - PR #334 Implement DataFrame `__copy__` and `__deepcopy__`
 - PR #271 Add NVTX ranges to pygdf
 - PR #311 Document system requirements for conda install

## Bug Fixes

 - PR #337 Retain index on `scale()` function
 - PR #344 Fix test failure due to PyArrow 0.11 Boolean handling
 - PR #364 Remove noexcept from managed_allocator;  CMakeLists fix for NVstrings
 - PR #357 Fix bug that made all series be considered booleans for indexing
 - PR #351 replace conda env configuration for developers
 - PRs #346 #360 Fix CSV reading of negative numbers
 - PR #342 Fix CMake to use conda-installed nvstrings
 - PR #341 Preserve categorical dtype after groupby aggregations
 - PR #315 ReadTheDocs build update to fix missing libcuda.so
 - PR #320 FIX out-of-bounds access error in reductions.cu
 - PR #319 Fix out-of-bounds memory access in libcudf count_valid_bits
 - PR #303 Fix printing empty dataframe


# cuDF 0.2.0 and cuDF 0.1.0

These were initial releases of cuDF based on previously separate pyGDF and libGDF libraries.<|MERGE_RESOLUTION|>--- conflicted
+++ resolved
@@ -28,11 +28,8 @@
 - PR #1739 ORC Reader: Add more pytest coverage
 - PR #1795 Add printing of git submodule info to `print_env.sh`
 - PR #1796 Removing old sort based group by code and gdf_filter
-<<<<<<< HEAD
+- PR #1811 Added funtions for copying/allocating `cudf::table`s
 - PR #1823 CSV Reader: default the column type to string for empty dataframes
-=======
-- PR #1811 Added funtions for copying/allocating `cudf::table`s
->>>>>>> ec6415d0
 
 ## Bug Fixes
 
