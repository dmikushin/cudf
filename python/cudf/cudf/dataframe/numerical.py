--- conflicted
+++ resolved
@@ -136,37 +136,25 @@
 
     def as_datetime_column(self, dtype, **kwargs):
         from cudf.dataframe import datetime
-
-<<<<<<< HEAD
-        elif np.issubdtype(dtype, np.datetime64):
-            import cudf.bindings.typecast as typecast
-
-            return self.view(
-                datetime.DatetimeColumn,
-                dtype=dtype,
-                data=typecast.apply_cast(
-                    self, dtype=np.dtype(dtype).type
-                ).data,
-            )
-
-        else:
-            import cudf.bindings.typecast as typecast
-
-            return self.replace(
-                data=typecast.apply_cast(
-                    self, dtype=np.dtype(dtype).type
-                ).data,
-                dtype=np.dtype(dtype),
-            )
-=======
-        return self.astype("int64", **kwargs).view(
-            datetime.DatetimeColumn, dtype=dtype, data=self.data.astype(dtype)
+        import cudf.bindings.typecast as typecast
+        
+        return self.view(
+            datetime.DatetimeColumn,
+            dtype=dtype,
+            data=typecast.apply_cast(
+                self, dtype=np.dtype(dtype).type
+            ).data,
         )
 
     def as_numerical_column(self, dtype, **kwargs):
-        col = self.replace(data=self.data.astype(dtype), dtype=np.dtype(dtype))
-        return col
->>>>>>> 565ebe43
+        import cudf.bindings.typecast as typecast
+
+        return self.replace(
+            data=typecast.apply_cast(
+                self, dtype=np.dtype(dtype).type
+            ).data,
+            dtype=np.dtype(dtype),
+        )
 
     def sort_by_values(self, ascending=True, na_position="last"):
         sort_inds = get_sorted_inds(self, ascending, na_position)
