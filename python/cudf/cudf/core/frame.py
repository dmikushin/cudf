--- conflicted
+++ resolved
@@ -303,8 +303,6 @@
         for (c, v) in col_and_fill:
             c.fill(v, begin, end, inplace=True)
 
-<<<<<<< HEAD
-=======
     def shift(self, periods=1, freq=None, axis=0, fill_value=None):
         """Shift values by `periods` positions.
         """
@@ -316,7 +314,6 @@
         data = zip(self._column_names, data_columns)
         return self.__class__._from_table(Frame(data, self._index))
 
->>>>>>> 42fd6ca7
     def drop_duplicates(self, subset=None, keep="first", nulls_are_equal=True):
         """
         Drops rows in frame as per duplicate rows in `subset` columns from
