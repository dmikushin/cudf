--- conflicted
+++ resolved
@@ -543,12 +543,10 @@
 
     def memory_usage(self, index=True, deep=False):
         ind = list(self.columns)
-        sizes = [
-            col._column._memory_usage(deep=deep) for col in self._cols.values()
-        ]
+        sizes = [col._memory_usage(deep=deep) for col in self._data.values()]
         if index:
             ind.append("Index")
-            sizes.append(self._index.memory_usage(deep=deep))
+            sizes.append(self.index.memory_usage(deep=deep))
         return Series(sizes, index=ind)
 
     def __len__(self):
@@ -4241,11 +4239,7 @@
             obj._start, stop=obj._stop, name=obj.name
         )
     elif isinstance(obj, pd.Index):
-<<<<<<< HEAD
-        return cudf.core.index.as_index(obj, name=obj.name)
-=======
         return cudf.Index.from_pandas(obj)
->>>>>>> a0fbbb47
     else:
         raise TypeError(
             "from_pandas only accepts Pandas Dataframes, Series, "
