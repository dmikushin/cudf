--- conflicted
+++ resolved
@@ -1437,7 +1437,6 @@
     assert_eq(pdf2, gdf2)
 
 
-<<<<<<< HEAD
 @pytest.mark.parametrize('dtype', ['int8', 'int16', 'int32', 'int64',
                                    'float32', 'float64'])
 def test_cuda_array_interface(dtype):
@@ -1458,7 +1457,8 @@
     gdf = gd.DataFrame()
     gdf['test'] = cupy_data
     assert_eq(np_data, gdf['test'])
-=======
+
+
 @pytest.mark.parametrize('nelem', [0, 2, 3, 100])
 @pytest.mark.parametrize('nchunks', [1, 2, 5, 10])
 @pytest.mark.parametrize(
@@ -1522,5 +1522,4 @@
     boolmask = np.random.randint(0, 2, len(pdf)) > 0
     gdf = gdf[boolmask]
     pdf = pdf[boolmask]
-    assert_eq(pdf, gdf)
->>>>>>> 625c492a
+    assert_eq(pdf, gdf)