# Copyright (c) 2018, NVIDIA CORPORATION.

# cython: profile=False
# distutils: language = c++
# cython: embedsignature = True
# cython: language_level = 3

from cudf.bindings.dlpack cimport DLManagedTensor

from libcpp cimport bool
from libc.stdint cimport uint8_t, uint32_t, int64_t, int32_t, int16_t, int8_t, uintptr_t

# Utility functions to build gdf_columns, gdf_context and error handling

cpdef get_ctype_ptr(obj)
cpdef get_column_data_ptr(obj)
cpdef get_column_valid_ptr(obj)

cdef gdf_dtype get_dtype(dtype)

cdef get_scalar_value(gdf_scalar scalar)

cdef gdf_column* column_view_from_column(col)
cdef gdf_column* column_view_from_NDArrays(size, data, mask,
                                           dtype, null_count)
cdef gdf_column_to_column_mem(gdf_column* input_col)
cdef update_nvstrings_col(col, uintptr_t category_ptr)

cdef gdf_context* create_context_view(flag_sorted, method, flag_distinct,
                                      flag_sort_result, flag_sort_inplace,
                                      null_sort_behavior)

cpdef check_gdf_error(errcode)

# Import cudf.h header to import all functions
# First version of bindings has no changes to the cudf.h header, so this file
# mirrors the structure in cpp/include

cdef extern from "cudf.h" nogil:
cdef extern from "bitmask_ops.hpp" nogil:

    ctypedef int gdf_size_type
    ctypedef gdf_size_type gdf_index_type
    ctypedef unsigned char gdf_valid_type
    ctypedef long    gdf_date64
    ctypedef int     gdf_date32
    ctypedef long    gdf_timestamp
    ctypedef int     gdf_category
    ctypedef int     gdf_nvstring_category

    ctypedef enum gdf_dtype:
        GDF_invalid=0,
        GDF_INT8,
        GDF_INT16,
        GDF_INT32,
        GDF_INT64,
        GDF_FLOAT32,
        GDF_FLOAT64,
        GDF_DATE32,
        GDF_DATE64,
        GDF_TIMESTAMP,
        GDF_CATEGORY,
        GDF_STRING,
        GDF_STRING_CATEGORY,
        N_GDF_TYPES,

    ctypedef enum gdf_error:
        GDF_SUCCESS=0,
        GDF_CUDA_ERROR,
        GDF_UNSUPPORTED_DTYPE,
        GDF_COLUMN_SIZE_MISMATCH,
        GDF_COLUMN_SIZE_TOO_BIG,
        GDF_DATASET_EMPTY,
        GDF_VALIDITY_MISSING,
        GDF_VALIDITY_UNSUPPORTED,
        GDF_INVALID_API_CALL,
        GDF_JOIN_DTYPE_MISMATCH,
        GDF_JOIN_TOO_MANY_COLUMNS,
        GDF_DTYPE_MISMATCH,
        GDF_UNSUPPORTED_METHOD,
        GDF_INVALID_AGGREGATOR,
        GDF_INVALID_HASH_FUNCTION,
        GDF_PARTITION_DTYPE_MISMATCH,
        GDF_HASH_TABLE_INSERT_FAILURE,
        GDF_UNSUPPORTED_JOIN_TYPE,
        GDF_C_ERROR,
        GDF_FILE_ERROR,
        GDF_MEMORYMANAGER_ERROR,
        GDF_UNDEFINED_NVTX_COLOR,
        GDF_NULL_NVTX_NAME,
        GDF_NOTIMPLEMENTED_ERROR,
        N_GDF_ERRORS

    ctypedef enum gdf_time_unit:
        TIME_UNIT_NONE=0
        TIME_UNIT_s,
        TIME_UNIT_ms,
        TIME_UNIT_us,
        TIME_UNIT_ns

    ctypedef struct gdf_dtype_extra_info:
        gdf_time_unit time_unit
        void *category

    ctypedef struct gdf_column:
        void *data
        gdf_valid_type *valid
        gdf_size_type size
        gdf_dtype dtype
        gdf_size_type null_count
        gdf_dtype_extra_info dtype_info
        char *col_name

    ctypedef enum gdf_nulls_sort_behavior:
      GDF_NULL_AS_LARGEST = 0, 
      GDF_NULL_AS_SMALLEST,
      GDF_NULL_AS_LARGEST_FOR_MULTISORT,

    ctypedef enum gdf_method:
      GDF_SORT = 0,
      GDF_HASH,
      N_GDF_METHODS,

    ctypedef enum gdf_quantile_method:
      GDF_QUANT_LINEAR =0,
      GDF_QUANT_LOWER,
      GDF_QUANT_HIGHER,
      GDF_QUANT_MIDPOINT,
      GDF_QUANT_NEAREST,
      N_GDF_QUANT_METHODS,

    ctypedef enum gdf_agg_op:
      GDF_SUM = 0,
      GDF_MIN,
      GDF_MAX,
      GDF_AVG,
      GDF_COUNT,
      GDF_COUNT_DISTINCT,
      N_GDF_AGG_OPS,

    ctypedef enum gdf_color:
      GDF_GREEN = 0,
      GDF_BLUE,
      GDF_YELLOW,
      GDF_PURPLE,
      GDF_CYAN,
      GDF_RED,
      GDF_WHITE,
      GDF_DARK_GREEN,
      GDF_ORANGE,
      GDF_NUM_COLORS,

    ctypedef struct gdf_context:
      int flag_sorted
      gdf_method flag_method
      int flag_distinct
      int flag_sort_result
      int flag_sort_inplace

    ctypedef struct _OpaqueIpcParser:
        pass
    ctypedef struct  gdf_ipc_parser_type:
        pass

    

    ctypedef enum window_function_type:
        GDF_WINDOW_RANGE,
        GDF_WINDOW_ROW

    ctypedef enum window_reduction_type:
        GDF_WINDOW_AVG,
        GDF_WINDOW_SUM,
        GDF_WINDOW_MAX,
        GDF_WINDOW_MIN,
        GDF_WINDOW_COUNT,
        GDF_WINDOW_STDDEV,
        GDF_WINDOW_VA

    ctypedef union gdf_data:
        char          si08
        short         si16
        int           si32
        long          si64
        float         fp32
        double        fp64
        gdf_date32    dt32
        gdf_date64    dt64
        gdf_timestamp tmst

    ctypedef struct gdf_scalar:
        gdf_data  data
        gdf_dtype dtype
        bool      is_valid

    cdef gdf_error gdf_count_nonzero_mask(gdf_valid_type * masks, int num_rows, int * count)

    cdef gdf_size_type gdf_column_sizeof()

    gdf_error gdf_column_view(gdf_column *column, void *data, gdf_valid_type *valid,
                              gdf_size_type size, gdf_dtype dtype)

    cdef gdf_error gdf_column_view_augmented(gdf_column *column,
                                             void *data,
                                             gdf_valid_type *valid,
                                             gdf_size_type size,
                                             gdf_dtype dtype,
                                             gdf_size_type null_count,
                                             gdf_dtype_extra_info extra_info)

    cdef gdf_error gdf_column_free(gdf_column *column)

<<<<<<< HEAD
    cdef gdf_error gdf_column_concat(gdf_column *output, gdf_column *columns_to_concat[], int num_columns)

    cdef gdf_error gdf_create_context(gdf_context *context,
=======
    cdef gdf_error gdf_context_view(gdf_context *context,
>>>>>>> 1df23667
                                    int flag_sorted,
                                    gdf_method flag_method,
                                    int flag_distinct,
                                    int flag_sort_result,
                                    int flag_sort_inplace,
                                    gdf_nulls_sort_behavior flag_null_sort_behavior)

    cdef const char * gdf_error_get_name(gdf_error errcode)

    cdef int gdf_cuda_last_error()
    cdef const char * gdf_cuda_error_string(int cuda_error)
    cdef const char * gdf_cuda_error_name(int cuda_error)

    cdef gdf_ipc_parser_type* gdf_ipc_parser_open(const uint8_t *schema, size_t length)
    cdef void gdf_ipc_parser_open_recordbatches(gdf_ipc_parser_type *handle,
                                           const uint8_t *recordbatches,
                                           size_t length)

    cdef void gdf_ipc_parser_close(gdf_ipc_parser_type *handle)
    cdef int gdf_ipc_parser_failed(gdf_ipc_parser_type *handle)
    cdef const char* gdf_ipc_parser_to_json(gdf_ipc_parser_type *handle)
    cdef const char* gdf_ipc_parser_get_error(gdf_ipc_parser_type *handle)
    cdef const void* gdf_ipc_parser_get_data(gdf_ipc_parser_type *handle)
    cdef int64_t gdf_ipc_parser_get_data_offset(gdf_ipc_parser_type *handle)

    cdef const char *gdf_ipc_parser_get_schema_json(gdf_ipc_parser_type *handle)
    cdef const char *gdf_ipc_parser_get_layout_json(gdf_ipc_parser_type *handle)

    cdef gdf_error gdf_inner_join(
                             gdf_column **left_cols,
                             int num_left_cols,
                             int left_join_cols[],
                             gdf_column **right_cols,
                             int num_right_cols,
                             int right_join_cols[],
                             int num_cols_to_join,
                             int result_num_cols,
                             gdf_column **result_cols,
                             gdf_column * left_indices,
                             gdf_column * right_indices,
                             gdf_context *join_context) except +

    cdef gdf_error gdf_left_join(
                             gdf_column **left_cols,
                             int num_left_cols,
                             int left_join_cols[],
                             gdf_column **right_cols,
                             int num_right_cols,
                             int right_join_cols[],
                             int num_cols_to_join,
                             int result_num_cols,
                             gdf_column **result_cols,
                             gdf_column * left_indices,
                             gdf_column * right_indices,
                             gdf_context *join_context) except +

    cdef gdf_error gdf_full_join(
                             gdf_column **left_cols,
                             int num_left_cols,
                             int left_join_cols[],
                             gdf_column **right_cols,
                             int num_right_cols,
                             int right_join_cols[],
                             int num_cols_to_join,
                             int result_num_cols,
                             gdf_column **result_cols,
                             gdf_column * left_indices,
                             gdf_column * right_indices,
                             gdf_context *join_context) except +

    cdef gdf_error gdf_cast(gdf_column *input, gdf_column *output)

    cdef gdf_error gdf_validity_and(gdf_column *lhs, gdf_column *rhs, gdf_column *output)
    
    cdef gdf_error gdf_apply_stencil(gdf_column *lhs, gdf_column * stencil, gdf_column * output)

    cdef gdf_size_type gdf_dtype_size(gdf_dtype dtype) except +

    cdef gdf_error get_column_byte_width(gdf_column * col, int * width)

<<<<<<< HEAD
    cdef gdf_error gdf_order_by(gdf_column** input_columns,
                                int8_t* asc_desc,
                                size_t num_inputs,
                                gdf_column* output_indices,
                                gdf_context* ctxt)

=======
>>>>>>> 1df23667
    cdef gdf_error gdf_filter(size_t nrows,
                 gdf_column* cols,
                 size_t ncols,
                 void** d_cols,
                 int* d_types,
                 void** d_vals,
                 size_t* d_indx,
                 size_t* new_sz)

    cdef gdf_error gdf_group_by_sum(int ncols,
                               gdf_column** cols,
                               gdf_column* col_agg,
                               gdf_column* out_col_indices,
                               gdf_column** out_col_values,

                               gdf_column* out_col_agg,
                               gdf_context* ctxt)

    cdef gdf_error gdf_group_by_min(int ncols,
                               gdf_column** cols,
                               gdf_column* col_agg,
                               gdf_column* out_col_indices,
                               gdf_column** out_col_values,

                               gdf_column* out_col_agg,
                               gdf_context* ctxt)


    cdef gdf_error gdf_group_by_max(int ncols,
                               gdf_column** cols,
                               gdf_column* col_agg,
                               gdf_column* out_col_indices,
                               gdf_column** out_col_values,

                               gdf_column* out_col_agg,
                               gdf_context* ctxt)


    cdef gdf_error gdf_group_by_avg(int ncols,
                               gdf_column** cols,
                               gdf_column* col_agg,
                               gdf_column* out_col_indices,
                               gdf_column** out_col_values,

                               gdf_column* out_col_agg,
                               gdf_context* ctxt)

    cdef gdf_error gdf_group_by_count(int ncols,
                                 gdf_column** cols,
                                 gdf_column* col_agg,
                                 gdf_column* out_col_indices,
                                 gdf_column** out_col_values,

                                 gdf_column* out_col_agg,
                                 gdf_context* ctxt)


    cdef gdf_error gdf_quantile_exact(gdf_column*       col_in,
                                    gdf_quantile_method prec,
                                    double              q,
                                    gdf_scalar*         result,
                                    gdf_context*        ctxt) except +


    cdef gdf_error gdf_quantile_approx(  gdf_column*  col_in,
                                    double       q,
                                    gdf_scalar*  result,
                                    gdf_context* ctxt) except +


    cdef gdf_error gdf_find_and_replace_all(gdf_column*       col,
                                   gdf_column* old_values,
                                   gdf_column* new_values)


    cdef gdf_error gdf_replace_nulls(gdf_column* col_out,
                                     const gdf_column* col_in)


    cdef gdf_error gdf_digitize(gdf_column* col,
                                gdf_column* bins,
                                bool right,
                                gdf_index_type* out_indices)

    cdef gdf_error gdf_from_dlpack(gdf_column** columns,
                                   gdf_size_type *num_columns,
                                   const DLManagedTensor * tensor) except +

    cdef gdf_error gdf_to_dlpack(DLManagedTensor *tensor,
                                 const gdf_column ** columns,
                                 gdf_size_type num_columns) except +

    cdef gdf_error gdf_nvtx_range_push(const char * const name, gdf_color color ) except +

    cdef gdf_error gdf_nvtx_range_push_hex(const char * const name, unsigned int color ) except +

    cdef gdf_error gdf_nvtx_range_pop() except +
<|MERGE_RESOLUTION|>--- conflicted
+++ resolved
@@ -210,13 +210,7 @@
 
     cdef gdf_error gdf_column_free(gdf_column *column)
 
-<<<<<<< HEAD
-    cdef gdf_error gdf_column_concat(gdf_column *output, gdf_column *columns_to_concat[], int num_columns)
-
-    cdef gdf_error gdf_create_context(gdf_context *context,
-=======
     cdef gdf_error gdf_context_view(gdf_context *context,
->>>>>>> 1df23667
                                     int flag_sorted,
                                     gdf_method flag_method,
                                     int flag_distinct,
@@ -297,15 +291,6 @@
 
     cdef gdf_error get_column_byte_width(gdf_column * col, int * width)
 
-<<<<<<< HEAD
-    cdef gdf_error gdf_order_by(gdf_column** input_columns,
-                                int8_t* asc_desc,
-                                size_t num_inputs,
-                                gdf_column* output_indices,
-                                gdf_context* ctxt)
-
-=======
->>>>>>> 1df23667
     cdef gdf_error gdf_filter(size_t nrows,
                  gdf_column* cols,
                  size_t ncols,
@@ -402,4 +387,4 @@
 
     cdef gdf_error gdf_nvtx_range_push_hex(const char * const name, unsigned int color ) except +
 
-    cdef gdf_error gdf_nvtx_range_pop() except +
+    cdef gdf_error gdf_nvtx_range_pop() except +