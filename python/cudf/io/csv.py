--- conflicted
+++ resolved
@@ -22,12 +22,8 @@
              quotechar='"', quoting=True, doublequote=True,
              delimiter=',', sep=None, delim_whitespace=False,
              skipinitialspace=False, names=None, dtype=None,
-<<<<<<< HEAD
-             skipfooter=0, skiprows=0, dayfirst=False, thousands=None, decimal='.'):
-=======
              skipfooter=0, skiprows=0, dayfirst=False, thousands=None,
              decimal='.'):
->>>>>>> 41dddfca
     """
     Load and parse a CSV file into a DataFrame
 
@@ -122,14 +118,10 @@
     csv_reader.dtype = dtype_ptr
 
     if decimal == delimiter:
-<<<<<<< HEAD
-        raise ValueError("decimal point cannot be the same as the delimiter")
-=======
         raise ValueError("decimal cannot be the same as delimiter")
 
     if thousands == delimiter:
         raise ValueError("thousands cannot be the same as delimiter")
->>>>>>> 41dddfca
 
     csv_reader.delimiter = delimiter.encode()
     csv_reader.lineterminator = lineterminator.encode()
@@ -143,13 +135,9 @@
     csv_reader.skiprows = skiprows
     csv_reader.skipfooter = skipfooter
     csv_reader.decimal = decimal.encode()
-<<<<<<< HEAD
-    csv_reader.thousands = ffi.new('char*', thousands.encode()) if thousands else ffi.NULL;
-=======
     csv_reader.thousands = ffi.NULL
     if thousands:
         csv_reader.thousands = ffi.new('char*', thousands.encode())
->>>>>>> 41dddfca
 
     # Call read_csv
     libgdf.read_csv(csv_reader)
