--- conflicted
+++ resolved
@@ -174,12 +174,7 @@
                                                 cudaStream_t stream)
 {
   if (size == 0) return make_empty_column(s.type());
-<<<<<<< HEAD
-  return type_dispatcher(
-    s.type(), column_from_scalar_dispatch{}, s, size, mr, stream);
-=======
   return type_dispatcher(s.type(), column_from_scalar_dispatch{}, s, size, mr, stream);
->>>>>>> 62dbd028
 }
 
 }  // namespace cudf