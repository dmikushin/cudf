--- conflicted
+++ resolved
@@ -62,14 +62,9 @@
         prog.set_stack_mem(data1,data2);
         string_view d_str = d_strings.element<string_view>(idx);
         int32_t begin = 0;
-<<<<<<< HEAD
-        int32_t end = bmatch ? 1 : d_str.length(); // 1=match only the beginning of the string
-        return static_cast<bool>(prog.find(idx,d_str,begin,end));
-=======
         int32_t end = bmatch ? 1    // match only the beginning of the string;
                              : -1;  // this handles empty strings too
-        return static_cast<experimental::bool8>(prog.find(idx,d_str,begin,end));
->>>>>>> b762e2a6
+        return static_cast<bool>(prog.find(idx,d_str,begin,end));
     }
 };
 
