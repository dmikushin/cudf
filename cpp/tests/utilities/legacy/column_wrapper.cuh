/*
 * Copyright (c) 2018, NVIDIA CORPORATION.
 *
 * Copyright 2019 BlazingDB, Inc.
 *     Copyright 2019 William Malpica <william@blazingdb.com>
 *
 * Licensed under the Apache License, Version 2.0 (the "License");
 * you may not use this file except in compliance with the License.
 * You may obtain a copy of the License at
 *
 *     http://www.apache.org/licenses/LICENSE-2.0
 *
 * Unless required by applicable law or agreed to in writing, software
 * distributed under the License is distributed on an "AS IS" BASIS,
 * WITHOUT WARRANTIES OR CONDITIONS OF ANY KIND, either express or implied.
 * See the License for the specific language governing permissions and
 * limitations under the License.
 */

#ifndef COLUMN_WRAPPER_H
#define COLUMN_WRAPPER_H

#include <cudf/cudf.h>
#include <cudf/utilities/legacy/type_dispatcher.hpp>
#include <tests/utilities/legacy/cudf_test_utils.cuh>
#include <utilities/legacy/bit_util.cuh>

#include <rmm/rmm.h>
#include <rmm/thrust_rmm_allocator.h>

#include <nvstrings/NVCategory.h>

#include <initializer_list>
#include <string>

#ifndef CUDA_RT_CALL
#define CUDA_RT_CALL(call)                                                    \
  do {                                                                        \
    cudaError_t cudaStatus = (call);                                          \
    if (cudaSuccess != cudaStatus) {                                          \
      fprintf(stderr,                                                         \
              "ERROR: CUDA RT call \"%s\" in line %d of file %s failed with " \
              "%s (%d).\n",                                                   \
              #call,                                                          \
              __LINE__,                                                       \
              __FILE__,                                                       \
              cudaGetErrorString(cudaStatus),                                 \
              cudaStatus);                                                    \
      exit(1);                                                                \
    }                                                                         \
  } while (0)
#endif

namespace {
gdf_dtype_extra_info copy_extra_info(gdf_column const& column)
{
  gdf_dtype_extra_info extra_info = column.dtype_info;

  // make a copy of the category if there is one
  if (column.dtype_info.category != nullptr) {
    extra_info.category = static_cast<NVCategory*>(column.dtype_info.category)->copy();
  }
  return extra_info;
}

};  // namespace

namespace cudf {
namespace test {
<<<<<<< HEAD

/**
=======
/**---------------------------------------------------------------------------*
>>>>>>> cfb1f6b6
 * @brief Wrapper for a gdf_column used for unit testing.
 *
 *
 * The `column_wrapper<T>` class template is designed to simplify the creation
 * and management of `gdf_column`s for the purposes of unit testing.
 *
 * `column_wrapper<T>` provides a number of constructors that allow easily
 * constructing a `gdf_column` with the appropriate `gdf_dtype` enum set based
 * on mapping `T` to an enum, e.g., `column_wrapper<int>` will correspond to a
 * `gdf_column` whose `gdf_dtype` is set to `GDF_INT32`.
 *
 * The simplest constructor creates an unitilized `gdf_column` of a specified
 * type with a specified size:
 *
 * ```
 * cudf::test::column_wrapper<T>  col(size);
 * ```
 *
 * You can also construct a `gdf_column` that uses a `std::vector` to initialize
 * the `data` and `valid` bitmask of the `gdf_column`.
 *
 * ```
 *  std::vector<T> values(size);
 *
 *  std::vector<cudf::valid_type>
 *expected_bitmask(gdf_valid_allocation_size(size), 0xFF);
 *
 *  cudf::test::column_wrapper<T> const col(values, bitmask);
 * ```
 *
 * Another constructor allows passing in an initializer function that accepts a
 * row index that will be invoked for every index `[0, size)` in the column:
 *
 * ```
 *   // This creates a gdf_column with data elements {0, 1, ..., size-1} with a
 * valid bitmask
 *   // that indicates all of the values are non-null
 *   cudf::test::column_wrapper<T> col(size,
 *       [](auto row) { return row; },
 *       [](auto row) { return true; });
 * ```
 *
 * You can also construct a `column_wrapper<T>` using an initializer_list:
 *
 * ```
 * // Constructs a column with elements {1,2,3,4} and no bitmask
 * column_wrapper<T>{1,2,3,4};
 *
 * // Constructs a column with elements {1,2,3,4} and a bitmask
 * // where all elements are valid
 * column_wrapper<T>({1,2,3,4},[](auto row) { return true; })
 * ```
 *
 * To access the underlying `gdf_column` for passing into a libcudf function,
 * the `column_wrapper::get` function can be used to provide a pointer to the
 * underlying `gdf_column`.
 *
 * ```
 * column_wrapper<T> col(size);
 * gdf_column* gdf_col = col.get();
 * some_libcudf_function(gdf_col...);
 *
 * @tparam ColumnType The underlying data type of the column
 **/
template <typename ColumnType>
struct column_wrapper {
  /**
   * @brief Default constructor initializes an empty gdf_column with proper
   * dtype
   *
<<<<<<< HEAD
   **/
  column_wrapper() : the_column{} {
    the_column.dtype = cudf::gdf_dtype_of<ColumnType>();
  }
=======
   *---------------------------------------------------------------------------**/
  column_wrapper() : the_column{} { the_column.dtype = cudf::gdf_dtype_of<ColumnType>(); }
>>>>>>> cfb1f6b6

  /**
   * @brief Copy constructor copies from another column_wrapper of the same
   * type.
   *
   * @param other The column_wraper to copy
   **/
  column_wrapper(column_wrapper<ColumnType> const& other)
    : data{other.data}, bitmask{other.bitmask}, the_column{other.the_column}
  {
    the_column.data       = data.data().get();
    the_column.valid      = bitmask.data().get();
    the_column.dtype_info = copy_extra_info(other);
  }

  column_wrapper& operator=(column_wrapper<ColumnType> other) = delete;

  // column data and bitmask destroyed by device_vector dtor
  ~column_wrapper()
  {
    if (std::is_same<ColumnType, cudf::nvstring_category>::value) {
      if (nullptr != the_column.dtype_info.category) {
        NVCategory::destroy(reinterpret_cast<NVCategory*>(the_column.dtype_info.category));
        the_column.dtype_info.category = 0;
      }
    }
  }

  /**
   * @brief Implicit conversion operator to a gdf_column pointer.
   *
   * Allows for implicit conversion of a column_wrapper to a pointer to its
   * underlying gdf_column.
   *
   * In this way, a column_wrapper can be passed directly into a libcudf API
   * and will be implicitly converted to a pointer to its underlying gdf_column
   * without the need to use the `get()` member.
   *
   * @return gdf_column* Pointer to the underlying gdf_column
   **/
  operator gdf_column*() { return &the_column; };

  operator gdf_column&() { return the_column; };
  operator const gdf_column&() const { return the_column; };

  /**
   * @brief Construct a new column wrapper of a specified size with default
   * initialized data and optionally allocated bitmask.
   *
   * Constructs a column_wrapper of the specified size with default intialized
   * data.
   *
   * Optionally allocates a default-initialized bitmask (i.e., all bits are
   *null).
   *
   * @param column_size The desired size of the column
   * @param allocate_bitmask Optionally allocate a zero-initialized bitmask
<<<<<<< HEAD
   **/
  column_wrapper(cudf::size_type column_size, bool allocate_bitmask = false) {
=======
   *---------------------------------------------------------------------------**/
  column_wrapper(cudf::size_type column_size, bool allocate_bitmask = false)
  {
>>>>>>> cfb1f6b6
    std::vector<ColumnType> host_data(column_size);
    std::vector<cudf::valid_type> host_bitmask;

    if (allocate_bitmask) { host_bitmask.resize(gdf_valid_allocation_size(column_size)); }

    initialize_with_host_data(host_data, host_bitmask);
  }

  /**
   * @brief Construct a new column wrapper of a specified size with lambda data
   * initializer and optionally allocated bitmask.
   *
   * Optionally allocates a default-initialized bitmask (i.e., all bits are
   * null).
   *
   * @param column_size The desired size of the column
   * @param value_initalizer The unary lambda to initialize each value in the
   * column's data
   * @param allocate_bitmask Optionally allocate a zero-initialized bitmask
   **/
  template <typename ValueInitializerType>
  column_wrapper(cudf::size_type column_size,
                 ValueInitializerType value_initalizer,
                 bool allocate_bitmask = false)
  {
    std::vector<ColumnType> host_data(column_size);
    std::vector<cudf::valid_type> host_bitmask;

    for (cudf::size_type row = 0; row < column_size; ++row) {
      host_data[row] = value_initalizer(row);
    }

    if (allocate_bitmask) { host_bitmask.resize(gdf_valid_allocation_size(column_size)); }

    initialize_with_host_data(host_data, host_bitmask);
  }

  /**
   * @brief Construct a new column wrapper using host vectors for data and
   * bitmask.
   *
   * Constructs a column_wrapper using a std::vector for the host data and valid
   * bitmasks.
   *
   * @param host_data The vector of data to use for the column
   * @param host_bitmask The validity bitmask to use for the column
   **/
  column_wrapper(std::vector<ColumnType> const& host_data,
                 std::vector<cudf::valid_type> const& host_bitmask)
  {
    initialize_with_host_data(host_data, host_bitmask);
  }

  /**
   * @brief Construct a new column wrapper using host vector for data with
   * unallocated bitmask.
   *
   * Constructs a column_wrapper using a std::vector for the host data.
   *
   * The valid bitmask is not allocated nor initialized.
   *
   * @param host_data The vector of data to use for the column
<<<<<<< HEAD
   **/
  column_wrapper(std::vector<ColumnType> const& host_data) {
    initialize_with_host_data(host_data);
  }
=======
   *---------------------------------------------------------------------------**/
  column_wrapper(std::vector<ColumnType> const& host_data) { initialize_with_host_data(host_data); }
>>>>>>> cfb1f6b6

  /**
   * @brief Construct a new column wrapper using an initializer list for the
   *column's data.
   *
   * The bitmask is not allocated.
   *
   * @param list initializer_list to use for column's data
   **/
  column_wrapper(std::initializer_list<ColumnType> list)
    : column_wrapper{std::vector<ColumnType>(list)}
  {
  }

  /**
   * @brief Construct a new column wrapper using an already existing gdf_column*
   *
   * Constructs a column_wrapper using a gdf_column*. The data in gdf_column* is
   * copied over. The allocations in the original gdf_column* are not managed,
   * and wont be freed by the destruction of this column wrapper
   *
   * @param column The gdf_column* that contains the originating data
<<<<<<< HEAD
   **/
  column_wrapper(const gdf_column& column) {
=======
   *---------------------------------------------------------------------------**/
  column_wrapper(const gdf_column& column)
  {
>>>>>>> cfb1f6b6
    CUDF_EXPECTS(gdf_dtype_of<ColumnType>() == column.dtype,
                 "Type mismatch between column_wrapper and gdf_column");

    if (column.data != nullptr) {
      // Using device_vector::assign causes a segfault on CentOS7 when trying to
      // assign `wrapper` types. This is a workaround
      data.resize(column.size);
      CUDA_TRY(cudaMemcpy(
        data.data().get(), column.data, sizeof(ColumnType) * column.size, cudaMemcpyDefault));
    }

    if (column.valid != nullptr) {
      bitmask.assign(column.valid, column.valid + gdf_valid_allocation_size(column.size));
    }
    the_column.data  = data.data().get();
    the_column.size  = data.size();
    the_column.dtype = column.dtype;

    the_column.dtype_info = copy_extra_info(column);

    if (bitmask.size() > 0) {
      the_column.valid = bitmask.data().get();
    } else {
      the_column.valid = nullptr;
    }
    the_column.null_count = column.null_count;
  }

  /**
   * @brief Construct a new column wrapper using host vector for column data and
   * lambda initializer for the bitmask.
   *
   * Constructs a column_wrapper using a std::vector for the host data.
   *
   * Allocates and initializes the column's bitmask using the specified
   * bit_initializer unary callable. Bit `i` in the column's bitmask will be
   * equal to `bit_initializer(i)`.
   * @param host_data The vector of data to use for the column
   * @param bit_initializer The unary callable to initialize the bitmask
   **/
  template <typename BitInitializerType>
  column_wrapper(std::vector<ColumnType> const& host_data, BitInitializerType bit_initializer)
  {
    const size_t num_masks = gdf_valid_allocation_size(host_data.size());
    const cudf::size_type num_rows{static_cast<cudf::size_type>(host_data.size())};

    // Initialize the valid mask for this column using the initializer
    std::vector<cudf::valid_type> host_bitmask(num_masks, 0);
    for (cudf::size_type row = 0; row < num_rows; ++row) {
      if (true == bit_initializer(row)) { cudf::util::turn_bit_on(host_bitmask.data(), row); }
    }
    initialize_with_host_data(host_data, host_bitmask);
  }

  /**
   * @brief Construct a new column wrapper using an initializer list for the
   * column's data and a lambda initializer for the bitmask.
   *
   * Allocates and initializes the column's bitmask using the specified
   * bit_initializer unary callable. Bit `i` in the column's bitmask will be
   * equal to `bit_initializer(i)`.
   *
   * @param list initializer_list to use for column's data
   * @param bit_initializer The unary callable to initialize the bitmask
   **/
  template <typename BitInitializerType>
  column_wrapper(std::initializer_list<ColumnType> list, BitInitializerType bit_initializer)
    : column_wrapper{std::vector<ColumnType>(list), bit_initializer}
  {
  }

  /**
   * @brief Construct a new column wrapper using lambda initializers for both
   * the column's data and bitmask.
   *
   * Constructs a column wrapper using a unary lambda to initialize both the
   * column's data and validity bitmasks.
   *
   * Element `i` in the column's data will be equal to `value_initializer(i)`.
   *
   * Bit `i` in the column's bitmask will be equal to `bit_initializer(i)`.
   *
   * @tparam ValueInitializerType The type of the value_initializer lambda
   * @tparam BitInitializerType The type of the bit_initializer lambda
   * @param column_size The desired size of the column
   * @param value_initalizer The unary lambda to initialize each value in the
   * column's data
   * @param bit_initializer The unary lambda to initialize each bit in the
   * column's bitmask
   **/
  template <typename ValueInitializerType, typename BitInitializerType>
  column_wrapper(cudf::size_type column_size,
                 ValueInitializerType value_initalizer,
                 BitInitializerType bit_initializer)
  {
    const size_t num_masks = gdf_valid_allocation_size(column_size);

    // Initialize the values and bitmask using the initializers
    std::vector<ColumnType> host_data(column_size);
    std::vector<cudf::valid_type> host_bitmask(num_masks, 0);

    for (cudf::size_type row = 0; row < column_size; ++row) {
      host_data[row] = value_initalizer(row);

      if (true == bit_initializer(row)) { cudf::util::turn_bit_on(host_bitmask.data(), row); }
    }
    initialize_with_host_data(host_data, host_bitmask);
  }

  /**
   * @brief Construct a new column wrapper using an array of strings for data
   * with unallocated bitmask.
   *
   * Constructs a column wrapper of type nvstring_category from an array of
   * string host data.
   *
   * The valid bitmask is not allocated nor initialized.
   *
   * @param column_size The desired size of the column
   * @param string_values The array of strings to initialize column category
   * values
<<<<<<< HEAD
   **/
  column_wrapper(cudf::size_type column_size,
                 char const ** string_values) {
=======
   *---------------------------------------------------------------------------**/
  column_wrapper(cudf::size_type column_size, char const** string_values)
  {
>>>>>>> cfb1f6b6
    // Initialize the values and bitmask using the initializers
    std::vector<ColumnType> host_data(column_size);

    NVCategory* category = NVCategory::create_from_array(string_values, column_size);
    gdf_nvstring_category* category_data = new gdf_nvstring_category[column_size];
    category->get_values(category_data, false);

    for (cudf::size_type row = 0; row < column_size; ++row) {
      host_data[row] = ColumnType{category_data[row]};
    }
    initialize_with_host_data(host_data);
    the_column.dtype_info.category = category;
    delete[] category_data;
  }

  /**
   * @brief Construct a new column wrapper from an array of strings and a
   * lambda initializer for the column's bitmask.
   *
   * Constructs a column wrapper of type nvstring_category from a std::vector of
   * string host data using a unary lambda to initialize the column's validity
   * bitmask.
   *
   * Bit `i` in the column's bitmask will be equal to `bit_initializer(i)`.
   *
   * @tparam BitInitializerType The type of the bit_initializer lambda
   * @param string_values The array of strings to initialize column category
   * values
   * @param column_size The desired size of the column
   * @param bit_initializer The unary lambda to initialize each bit in the
   * column's bitmask
   **/
  template <typename BitInitializerType>
  column_wrapper(cudf::size_type column_size,
                 char const** string_values,
                 BitInitializerType bit_initializer)
  {
    const size_t num_masks = gdf_valid_allocation_size(column_size);

    // Initialize the values and bitmask using the initializers
    std::vector<ColumnType> host_data(column_size);
    std::vector<cudf::valid_type> host_bitmask(num_masks, 0);

    NVCategory* category = NVCategory::create_from_array(string_values, column_size);
    gdf_nvstring_category* category_data = new gdf_nvstring_category[column_size];
    category->get_values(category_data, false);

    for (cudf::size_type row = 0; row < column_size; ++row) {
      host_data[row] = ColumnType{category_data[row]};

      if (true == bit_initializer(row)) { cudf::util::turn_bit_on(host_bitmask.data(), row); }
    }
    initialize_with_host_data(host_data, host_bitmask);
    the_column.dtype_info.category = category;
    delete[] category_data;
  }

  /**
   * @brief Returns a pointer to the underlying gdf_column.
   *
   **/
  gdf_column* get() { return &the_column; }
  gdf_column const* get() const { return &the_column; }

  /**
   * @brief Returns the null count of the underlying column.
   *
   **/
  cudf::size_type null_count() const { return the_column.null_count; }

  /**
   * @brief Copies the underying gdf_column's data and bitmask to the host.
   *
   * Returns a tuple of two std::vectors. The first is the column's data, and
   * the second is the column's bitmask.
   *
<<<<<<< HEAD
   **/
  auto to_host() const {
=======
   *---------------------------------------------------------------------------**/
  auto to_host() const
  {
>>>>>>> cfb1f6b6
    cudf::size_type const num_masks{gdf_valid_allocation_size(the_column.size)};
    std::vector<ColumnType> host_data;
    std::vector<cudf::valid_type> host_bitmask;

    if (nullptr != the_column.data) {
      // TODO Is there a nicer way to get a `std::vector` from a
      // device_vector?
      host_data.resize(the_column.size);
      CUDA_RT_CALL(cudaMemcpy(host_data.data(),
                              the_column.data,
                              the_column.size * sizeof(ColumnType),
                              cudaMemcpyDeviceToHost));
    }

    if (nullptr != the_column.valid) {
      host_bitmask.resize(num_masks);
      CUDA_RT_CALL(cudaMemcpy(host_bitmask.data(),
                              the_column.valid,
                              num_masks * sizeof(cudf::valid_type),
                              cudaMemcpyDeviceToHost));
    }

    return std::make_tuple(host_data, host_bitmask);
  }

  /**
   * @brief Prints the values of the underlying gdf_column.
   *
<<<<<<< HEAD
   **/
  void print() const {
=======
   *---------------------------------------------------------------------------**/
  void print() const
  {
>>>>>>> cfb1f6b6
    // TODO Move the implementation of `print_gdf_column` here once it's
    // removed from usage elsewhere
    print_gdf_column(&the_column);
  }

  cudf::size_type size() const { return the_column.size; }

  /**
   * @brief Prints the values of the underlying gdf_column to a string
<<<<<<< HEAD
   * 
   **/
  std::string to_str() const {
=======
   *
   *---------------------------------------------------------------------------**/
  std::string to_str() const
  {
>>>>>>> cfb1f6b6
    std::ostringstream buffer;
    print_gdf_column(&the_column, 1, buffer);
    return buffer.str();
  }

  /**
   * @brief Compares this wrapper to a gdf_column for equality.
   *
   * Treats NULL == NULL
   *
   * @param rhs  The gdf_column to check for equality
   * @return true The two columns are equal
   * @return false The two columns are not equal
<<<<<<< HEAD
   **/
  bool operator==(gdf_column const& rhs) const {
    return gdf_equal_columns(the_column, rhs);
  }
=======
   *---------------------------------------------------------------------------**/
  bool operator==(gdf_column const& rhs) const { return gdf_equal_columns(the_column, rhs); }
>>>>>>> cfb1f6b6

  /**
   * @brief Compares this wrapper to another column_wrapper for equality.
   *
   * Treats NULL == NULL
   *
   * @param rhs  The other column_wrapper to check for equality
   * @return true The two columns are equal
   * @return false The two columns are not equal
<<<<<<< HEAD
   **/
  bool operator==(column_wrapper<ColumnType> const& rhs) const {
    return *this == *rhs.get();
  }
=======
   *---------------------------------------------------------------------------**/
  bool operator==(column_wrapper<ColumnType> const& rhs) const { return *this == *rhs.get(); }
>>>>>>> cfb1f6b6

  rmm::device_vector<ColumnType>& get_data() { return data; }

  rmm::device_vector<ColumnType> const& get_data() const { return data; }

  rmm::device_vector<cudf::valid_type>& get_bitmask() { return bitmask; }

  rmm::device_vector<cudf::valid_type> const& get_bitmask() const { return bitmask; }

 private:
  /**
   * @brief Allocates and initializes the underyling gdf_column with host data.
   *
   * Creates a gdf_column and copies data from the host for it's data and
   * bitmask. Sets the corresponding dtype based on the column_wrapper's
   * ColumnType.
   *
   * @param host_data The vector of host data to copy to device for the column's
   * data
   * @param host_bitmask Optional vector of host data for the column's bitmask
   * to copy to device
   **/
  void initialize_with_host_data(
    std::vector<ColumnType> const& host_data,
    std::vector<cudf::valid_type> const& host_bitmask = std::vector<cudf::valid_type>{})
  {
    // thrust::device_vector takes care of host to device copy assignment
    data = host_data;

    // Fill the gdf_column members
    gdf_dtype_extra_info extra_info{TIME_UNIT_NONE};
    extra_info.category = nullptr;
    gdf_column_view_augmented(&the_column,
                              data.data().get(),
                              nullptr,
                              data.size(),
                              cudf::gdf_dtype_of<ColumnType>(),
                              0,
                              extra_info);

    // If a validity bitmask vector was passed in, allocate device storage
    // and copy its contents from the host vector
    if (host_bitmask.size() > 0) {
      cudf::size_type const required_bitmask_size{gdf_valid_allocation_size(host_data.size())};

      if (host_bitmask.size() < static_cast<size_t>(required_bitmask_size)) {
        throw std::runtime_error("Insufficiently sized bitmask vector.");
      }
      bitmask          = host_bitmask;
      the_column.valid = bitmask.data().get();
    } else {
      the_column.valid = nullptr;
    }

    set_null_count(the_column);
  }

  rmm::device_vector<ColumnType> data{};  ///< Container for the column's data

  // If the column's bitmask does not exist (doesn't contain null values), then
  // the size of this vector will be zero
  rmm::device_vector<cudf::valid_type> bitmask{};  ///< Container for the column's bitmask

  gdf_column the_column{};
};

}  // namespace test
}  // namespace cudf
#endif<|MERGE_RESOLUTION|>--- conflicted
+++ resolved
@@ -67,12 +67,8 @@
 
 namespace cudf {
 namespace test {
-<<<<<<< HEAD
 
 /**
-=======
-/**---------------------------------------------------------------------------*
->>>>>>> cfb1f6b6
  * @brief Wrapper for a gdf_column used for unit testing.
  *
  *
@@ -143,15 +139,8 @@
    * @brief Default constructor initializes an empty gdf_column with proper
    * dtype
    *
-<<<<<<< HEAD
-   **/
-  column_wrapper() : the_column{} {
-    the_column.dtype = cudf::gdf_dtype_of<ColumnType>();
-  }
-=======
-   *---------------------------------------------------------------------------**/
+   **/
   column_wrapper() : the_column{} { the_column.dtype = cudf::gdf_dtype_of<ColumnType>(); }
->>>>>>> cfb1f6b6
 
   /**
    * @brief Copy constructor copies from another column_wrapper of the same
@@ -209,14 +198,9 @@
    *
    * @param column_size The desired size of the column
    * @param allocate_bitmask Optionally allocate a zero-initialized bitmask
-<<<<<<< HEAD
-   **/
-  column_wrapper(cudf::size_type column_size, bool allocate_bitmask = false) {
-=======
-   *---------------------------------------------------------------------------**/
+   **/
   column_wrapper(cudf::size_type column_size, bool allocate_bitmask = false)
   {
->>>>>>> cfb1f6b6
     std::vector<ColumnType> host_data(column_size);
     std::vector<cudf::valid_type> host_bitmask;
 
@@ -279,15 +263,8 @@
    * The valid bitmask is not allocated nor initialized.
    *
    * @param host_data The vector of data to use for the column
-<<<<<<< HEAD
-   **/
-  column_wrapper(std::vector<ColumnType> const& host_data) {
-    initialize_with_host_data(host_data);
-  }
-=======
-   *---------------------------------------------------------------------------**/
+   **/
   column_wrapper(std::vector<ColumnType> const& host_data) { initialize_with_host_data(host_data); }
->>>>>>> cfb1f6b6
 
   /**
    * @brief Construct a new column wrapper using an initializer list for the
@@ -310,14 +287,9 @@
    * and wont be freed by the destruction of this column wrapper
    *
    * @param column The gdf_column* that contains the originating data
-<<<<<<< HEAD
-   **/
-  column_wrapper(const gdf_column& column) {
-=======
-   *---------------------------------------------------------------------------**/
+   **/
   column_wrapper(const gdf_column& column)
   {
->>>>>>> cfb1f6b6
     CUDF_EXPECTS(gdf_dtype_of<ColumnType>() == column.dtype,
                  "Type mismatch between column_wrapper and gdf_column");
 
@@ -439,15 +411,9 @@
    * @param column_size The desired size of the column
    * @param string_values The array of strings to initialize column category
    * values
-<<<<<<< HEAD
-   **/
-  column_wrapper(cudf::size_type column_size,
-                 char const ** string_values) {
-=======
-   *---------------------------------------------------------------------------**/
+   **/
   column_wrapper(cudf::size_type column_size, char const** string_values)
   {
->>>>>>> cfb1f6b6
     // Initialize the values and bitmask using the initializers
     std::vector<ColumnType> host_data(column_size);
 
@@ -524,14 +490,9 @@
    * Returns a tuple of two std::vectors. The first is the column's data, and
    * the second is the column's bitmask.
    *
-<<<<<<< HEAD
-   **/
-  auto to_host() const {
-=======
-   *---------------------------------------------------------------------------**/
+   **/
   auto to_host() const
   {
->>>>>>> cfb1f6b6
     cudf::size_type const num_masks{gdf_valid_allocation_size(the_column.size)};
     std::vector<ColumnType> host_data;
     std::vector<cudf::valid_type> host_bitmask;
@@ -560,14 +521,9 @@
   /**
    * @brief Prints the values of the underlying gdf_column.
    *
-<<<<<<< HEAD
-   **/
-  void print() const {
-=======
-   *---------------------------------------------------------------------------**/
+   **/
   void print() const
   {
->>>>>>> cfb1f6b6
     // TODO Move the implementation of `print_gdf_column` here once it's
     // removed from usage elsewhere
     print_gdf_column(&the_column);
@@ -577,16 +533,10 @@
 
   /**
    * @brief Prints the values of the underlying gdf_column to a string
-<<<<<<< HEAD
-   * 
-   **/
-  std::string to_str() const {
-=======
-   *
-   *---------------------------------------------------------------------------**/
+   *
+   **/
   std::string to_str() const
   {
->>>>>>> cfb1f6b6
     std::ostringstream buffer;
     print_gdf_column(&the_column, 1, buffer);
     return buffer.str();
@@ -600,15 +550,8 @@
    * @param rhs  The gdf_column to check for equality
    * @return true The two columns are equal
    * @return false The two columns are not equal
-<<<<<<< HEAD
-   **/
-  bool operator==(gdf_column const& rhs) const {
-    return gdf_equal_columns(the_column, rhs);
-  }
-=======
-   *---------------------------------------------------------------------------**/
+   **/
   bool operator==(gdf_column const& rhs) const { return gdf_equal_columns(the_column, rhs); }
->>>>>>> cfb1f6b6
 
   /**
    * @brief Compares this wrapper to another column_wrapper for equality.
@@ -618,15 +561,8 @@
    * @param rhs  The other column_wrapper to check for equality
    * @return true The two columns are equal
    * @return false The two columns are not equal
-<<<<<<< HEAD
-   **/
-  bool operator==(column_wrapper<ColumnType> const& rhs) const {
-    return *this == *rhs.get();
-  }
-=======
-   *---------------------------------------------------------------------------**/
+   **/
   bool operator==(column_wrapper<ColumnType> const& rhs) const { return *this == *rhs.get(); }
->>>>>>> cfb1f6b6
 
   rmm::device_vector<ColumnType>& get_data() { return data; }
 
