﻿cmake_minimum_required(VERSION 3.12 FATAL_ERROR)

project(CUDF_TESTS LANGUAGES C CXX CUDA)

if(NOT CMAKE_CUDA_COMPILER)
  message(SEND_ERROR "CMake cannot locate a CUDA compiler")
endif()

###################################################################################################
# - conda environment -----------------------------------------------------------------------------

if("$ENV{CONDA_BUILD}" STREQUAL "1")
    set(CMAKE_SYSTEM_PREFIX_PATH "$ENV{BUILD_PREFIX};$ENV{PREFIX};${CMAKE_SYSTEM_PREFIX_PATH}")
    set(CONDA_INCLUDE_DIRS "$ENV{BUILD_PREFIX}/include" "$ENV{PREFIX}/include")
    set(CONDA_LINK_DIRS "$ENV{BUILD_PREFIX}/lib" "$ENV{PREFIX}/lib")
    message(STATUS "Conda build detected, CMAKE_SYSTEM_PREFIX_PATH set to: ${CMAKE_SYSTEM_PREFIX_PATH}")
elseif(DEFINED ENV{CONDA_PREFIX})
    set(CMAKE_SYSTEM_PREFIX_PATH "$ENV{CONDA_PREFIX};${CMAKE_SYSTEM_PREFIX_PATH}")
    set(CONDA_INCLUDE_DIRS "$ENV{CONDA_PREFIX}/include")
    set(CONDA_LINK_DIRS "$ENV{CONDA_PREFIX}/lib")
    message(STATUS "Conda environment detected, CMAKE_SYSTEM_PREFIX_PATH set to: ${CMAKE_SYSTEM_PREFIX_PATH}")
endif("$ENV{CONDA_BUILD}" STREQUAL "1")

###################################################################################################
# - common test utils -----------------------------------------------------------------------------

add_library(cudftestutil STATIC
<<<<<<< HEAD
=======
            "${CMAKE_CURRENT_SOURCE_DIR}/utilities/legacy/cudf_test_utils.cu"
            "${CMAKE_CURRENT_SOURCE_DIR}/utilities/legacy/valid_vectors.cpp"
            "${CMAKE_CURRENT_SOURCE_DIR}/utilities/legacy/nvcategory_utils.cu"
            "${CMAKE_CURRENT_SOURCE_DIR}/utilities/base_fixture.cpp"
>>>>>>> 1e7640a9
            "${CMAKE_CURRENT_SOURCE_DIR}/utilities/column_utilities.cu"
            "${CMAKE_CURRENT_SOURCE_DIR}/utilities/scalar_utilities.cu"
            "${CMAKE_CURRENT_SOURCE_DIR}/utilities/table_utilities.cu"
            "${CMAKE_CURRENT_SOURCE_DIR}/strings/utilities.cu")

set_property(TARGET cudftestutil PROPERTY POSITION_INDEPENDENT_CODE ON)

target_link_libraries(cudftestutil cudf)

install(TARGETS cudftestutil
        DESTINATION lib
        COMPONENT cudf)

###################################################################################################
# - compiler function -----------------------------------------------------------------------------

set(CUDF_TEST_LIST CACHE INTERNAL "CUDF_TEST_LIST")

function(ConfigureTest CMAKE_TEST_NAME CMAKE_TEST_SRC)
    add_executable(${CMAKE_TEST_NAME}
                    ${CMAKE_TEST_SRC})
    set_target_properties(${CMAKE_TEST_NAME} PROPERTIES POSITION_INDEPENDENT_CODE ON)
    target_link_libraries(${CMAKE_TEST_NAME} gmock gtest pthread cudf cudftestutil)
    set_target_properties(${CMAKE_TEST_NAME} PROPERTIES
                            RUNTIME_OUTPUT_DIRECTORY "${CMAKE_BINARY_DIR}/gtests")
    add_test(NAME ${CMAKE_TEST_NAME} COMMAND ${CMAKE_TEST_NAME})
    set(CUDF_TEST_LIST ${CUDF_TEST_LIST} ${CMAKE_TEST_NAME} CACHE INTERNAL "CUDF_TEST_LIST")
endfunction(ConfigureTest)

###################################################################################################
# - include paths ---------------------------------------------------------------------------------

if(CMAKE_CUDA_TOOLKIT_INCLUDE_DIRECTORIES)
    include_directories("${CMAKE_CUDA_TOOLKIT_INCLUDE_DIRECTORIES}")
endif()

include_directories("${CMAKE_BINARY_DIR}/include"
                    "${CMAKE_SOURCE_DIR}/include"
                    "${CMAKE_SOURCE_DIR}"
                    "${CMAKE_SOURCE_DIR}/src"
                    "${CMAKE_SOURCE_DIR}/thirdparty/cub"
                    "${CMAKE_SOURCE_DIR}/thirdparty/jitify"
                    "${CMAKE_SOURCE_DIR}/thirdparty/dlpack/include"
                    "${CMAKE_SOURCE_DIR}/thirdparty/libcudacxx/include"
                    "${GTEST_INCLUDE_DIR}"
                    "${ARROW_INCLUDE_DIR}"
                    "${FLATBUFFERS_INCLUDE_DIR}"
                    "${ZLIB_INCLUDE_DIRS}"
                    "${Boost_INCLUDE_DIRS}"
                    "${RMM_INCLUDE}")

###################################################################################################
# - library paths ---------------------------------------------------------------------------------

link_directories("${CMAKE_CUDA_IMPLICIT_LINK_DIRECTORIES}" # CMAKE_CUDA_IMPLICIT_LINK_DIRECTORIES is an undocumented/unsupported variable containing the link directories for nvcc
                 "${CMAKE_BINARY_DIR}/lib"
                 "${CMAKE_BINARY_DIR}"
                 "${FLATBUFFERS_LIBRARY_DIR}"
                 "${GTEST_LIBRARY_DIR}"
                 "${RMM_LIBRARY}")

if(CONDA_LINK_DIRS)
    link_directories("${CONDA_LINK_DIRS}")
endif(CONDA_LINK_DIRS)

###################################################################################################
### test sources ##################################################################################
###################################################################################################

###################################################################################################
# - column tests ----------------------------------------------------------------------------------

set(COLUMN_TEST_SRC
    "${CMAKE_CURRENT_SOURCE_DIR}/column/column_test.cu"
    "${CMAKE_CURRENT_SOURCE_DIR}/column/column_view_test.cpp"
    "${CMAKE_CURRENT_SOURCE_DIR}/column/column_device_view_test.cu"
    "${CMAKE_CURRENT_SOURCE_DIR}/column/compound_test.cu")

ConfigureTest(COLUMN_TEST "${COLUMN_TEST_SRC}")

###################################################################################################
# - scalar tests ----------------------------------------------------------------------------------

set(SCALAR_TEST_SRC
    "${CMAKE_CURRENT_SOURCE_DIR}/scalar/scalar_test.cpp"
    "${CMAKE_CURRENT_SOURCE_DIR}/scalar/scalar_device_view_test.cu")

ConfigureTest(SCALAR_TEST "${SCALAR_TEST_SRC}")

###################################################################################################
# - timestamps tests ----------------------------------------------------------------------------------

set(TIMESTAMPS_TEST_SRC
    "${CMAKE_CURRENT_SOURCE_DIR}/wrappers/timestamps_test.cu")

ConfigureTest(TIMESTAMPS_TEST "${TIMESTAMPS_TEST_SRC}")

###################################################################################################
# - cudf tests ------------------------------------------------------------------------------------

set(ERROR_TEST_SRC
    "${CMAKE_CURRENT_SOURCE_DIR}/error/error_handling_test.cu")

ConfigureTest(ERROR_TEST "${ERROR_TEST_SRC}")

###################################################################################################
# - groupby tests ---------------------------------------------------------------------------------

set(GROUPBY_TEST_SRC
    "${CMAKE_CURRENT_SOURCE_DIR}/groupby/groupby_groups_test.cpp"
    "${CMAKE_CURRENT_SOURCE_DIR}/groupby/group_argmin_test.cpp"
    "${CMAKE_CURRENT_SOURCE_DIR}/groupby/group_argmax_test.cpp"
    "${CMAKE_CURRENT_SOURCE_DIR}/groupby/groupby_keys_test.cpp"
    "${CMAKE_CURRENT_SOURCE_DIR}/groupby/group_count_test.cpp"
    "${CMAKE_CURRENT_SOURCE_DIR}/groupby/group_sum_test.cpp"
    "${CMAKE_CURRENT_SOURCE_DIR}/groupby/group_min_test.cpp"
    "${CMAKE_CURRENT_SOURCE_DIR}/groupby/group_max_test.cpp"
    "${CMAKE_CURRENT_SOURCE_DIR}/groupby/group_mean_test.cpp"
    "${CMAKE_CURRENT_SOURCE_DIR}/groupby/group_var_test.cpp"
    "${CMAKE_CURRENT_SOURCE_DIR}/groupby/group_std_test.cpp"
    "${CMAKE_CURRENT_SOURCE_DIR}/groupby/group_median_test.cpp"
    "${CMAKE_CURRENT_SOURCE_DIR}/groupby/group_quantile_test.cpp"
    "${CMAKE_CURRENT_SOURCE_DIR}/groupby/group_nunique_test.cpp"
    "${CMAKE_CURRENT_SOURCE_DIR}/groupby/group_nth_element_test.cpp")

ConfigureTest(GROUPBY_TEST "${GROUPBY_TEST_SRC}")

###################################################################################################
# - join tests ------------------------------------------------------------------------------------

set(JOIN_TEST_SRC
    "${CMAKE_CURRENT_SOURCE_DIR}/join/join_tests.cu"
    "${CMAKE_CURRENT_SOURCE_DIR}/join/semi_join_tests.cpp")

ConfigureTest(JOIN_TEST "${JOIN_TEST_SRC}")

###################################################################################################
# - is_sorted tests -------------------------------------------------------------------------------

set(IS_SORTED_TEST_SRC
    "${CMAKE_CURRENT_SOURCE_DIR}/sort/is_sorted_tests.cu")

ConfigureTest(IS_SORTED_TEST "${IS_SORTED_TEST_SRC}")

###################################################################################################
# - datetime tests --------------------------------------------------------------------------------

set(DATETIME_OPS_TEST_SRC
    "${CMAKE_CURRENT_SOURCE_DIR}/datetime/datetime_ops_test.cu")

ConfigureTest(DATETIME_OPS_TEST "${DATETIME_OPS_TEST_SRC}")

###################################################################################################
# - hashing tests ---------------------------------------------------------------------------------

set(HASHING_TEST_SRC
    "${CMAKE_CURRENT_SOURCE_DIR}/hashing/hash_test.cpp")

ConfigureTest(HASHING_TEST "${HASHING_TEST_SRC}")

###################################################################################################
# - partitioning tests ---------------------------------------------------------------------------------

set(PARTITIONING_TEST_SRC
    "${CMAKE_CURRENT_SOURCE_DIR}/partitioning/hash_partition_test.cpp"
    "${CMAKE_CURRENT_SOURCE_DIR}/partitioning/round_robin_test.cpp"
    "${CMAKE_CURRENT_SOURCE_DIR}/partitioning/partition_test.cpp")

ConfigureTest(PARTITIONING_TEST "${PARTITIONING_TEST_SRC}")

###################################################################################################
# - hash_map tests --------------------------------------------------------------------------------

set(HASH_MAP_TEST_SRC
    "${CMAKE_CURRENT_SOURCE_DIR}/hash_map/map_test.cu"
    "${CMAKE_CURRENT_SOURCE_DIR}/hash_map/multimap_test.cu")

ConfigureTest(HASH_MAP_TEST "${HASH_MAP_TEST_SRC}")

###################################################################################################
# - quantiles tests -------------------------------------------------------------------------------

set(QUANTILES_TEST_SRC
    "${CMAKE_CURRENT_SOURCE_DIR}/quantiles/quantile_test.cpp"
    "${CMAKE_CURRENT_SOURCE_DIR}/quantiles/quantiles_test.cu")

ConfigureTest(QUANTILES_TEST "${QUANTILES_TEST_SRC}")

###################################################################################################
# - reduction tests -------------------------------------------------------------------------------

set(REDUCTION_TEST_SRC
    "${CMAKE_CURRENT_SOURCE_DIR}/reductions/reduction_tests.cpp"
    "${CMAKE_CURRENT_SOURCE_DIR}/reductions/scan_tests.cpp")

ConfigureTest(REDUCTION_TEST "${REDUCTION_TEST_SRC}")

###################################################################################################
# - replace tests --------------------------------------------------------------------------

set(REPLACE_TEST_SRC
    "${CMAKE_CURRENT_SOURCE_DIR}/replace/replace_tests.cu")

ConfigureTest(REPLACE_TEST "${REPLACE_TEST_SRC}")

set(REPLACE_NULLS_TEST_SRC
    "${CMAKE_CURRENT_SOURCE_DIR}/replace/replace_nulls_tests.cu")

ConfigureTest(REPLACE_NULLS_TEST "${REPLACE_NULLS_TEST_SRC}")

set(REPLACE_NANS_TEST_SRC
    "${CMAKE_CURRENT_SOURCE_DIR}/replace/replace_nans_tests.cu")

ConfigureTest(REPLACE_NANS_TEST "${REPLACE_NANS_TEST_SRC}")

set(NORMALIZE_REPLACE_TEST_SRC
	"${CMAKE_CURRENT_SOURCE_DIR}/replace/normalize_replace_tests.cu")

ConfigureTest(NORMALIZE_REPLACE_TEST "${NORMALIZE_REPLACE_TEST_SRC}")

set(CLAMP_TEST_SRC
	"${CMAKE_CURRENT_SOURCE_DIR}/replace/clamp_test.cpp")

ConfigureTest(CLAMP_TEST "${CLAMP_TEST_SRC}")

###################################################################################################
# - fixed_point tests -----------------------------------------------------------------------------

set(FIXED_POINT_TEST_SRC
    "${CMAKE_CURRENT_SOURCE_DIR}/fixed_point/fixed_point_tests.cu")

ConfigureTest(FIXED_POINT_TEST "${FIXED_POINT_TEST_SRC}")

###################################################################################################
# - unary tests -----------------------------------------------------------------------------------

set(UNARY_TEST_SRC
    "${CMAKE_CURRENT_SOURCE_DIR}/unary/unary_ops_test.cu")

ConfigureTest(UNARY_TEST "${UNARY_TEST_SRC}")

###################################################################################################
# - binary tests ----------------------------------------------------------------------------------

set(BINARY_TEST_SRC
    "${CMAKE_CURRENT_SOURCE_DIR}/binaryop/binop-verify-input-test.cpp"
    "${CMAKE_CURRENT_SOURCE_DIR}/binaryop/binop-null-test.cpp"
    "${CMAKE_CURRENT_SOURCE_DIR}/binaryop/binop-integration-test.cpp"
    "${CMAKE_CURRENT_SOURCE_DIR}/binaryop/binop-generic-ptx-test.cu")

ConfigureTest(BINARY_TEST "${BINARY_TEST_SRC}")

###################################################################################################
# - unary transform tests -------------------------------------------------------------------------

set(TRANSFORM_TEST_SRC
    "${CMAKE_CURRENT_SOURCE_DIR}/transform/integration/unary-transform-test.cu"
    "${CMAKE_CURRENT_SOURCE_DIR}/transform/nans_to_null_test.cpp"
    "${CMAKE_CURRENT_SOURCE_DIR}/transform/bools_to_mask.cpp")

ConfigureTest(TRANSFORM_TEST "${TRANSFORM_TEST_SRC}")

###################################################################################################
# - jit cache tests -------------------------------------------------------------------------------

set(JITCACHE_TEST_SRC
    "${CMAKE_SOURCE_DIR}/src/jit/cache.cpp"
    "${CMAKE_CURRENT_SOURCE_DIR}/jit/jit-cache-test.cu")

ConfigureTest(JITCACHE_TEST "${JITCACHE_TEST_SRC}")

set(JITCACHE_MULTI_TEST_SRC
    "${CMAKE_SOURCE_DIR}/src/jit/cache.cpp"
    "${CMAKE_CURRENT_SOURCE_DIR}/jit/jit-cache-multiprocess-test.cpp")

ConfigureTest(JITCACHE_MULTIPROC_TEST "${JITCACHE_MULTI_TEST_SRC}")

###################################################################################################
# - io tests --------------------------------------------------------------------------------------

set(DECOMPRESSION_TEST_SRC
    "${CMAKE_CURRENT_SOURCE_DIR}/io/comp/decomp_test.cu")

ConfigureTest(DECOMPRESSION_TEST "${DECOMPRESSION_TEST_SRC}")

set(CSV_TEST_SRC
    "${CMAKE_CURRENT_SOURCE_DIR}/io/csv_test.cu")
set(ORC_TEST_SRC
    "${CMAKE_CURRENT_SOURCE_DIR}/io/orc_test.cu")
set(PARQUET_TEST_SRC
    "${CMAKE_CURRENT_SOURCE_DIR}/io/parquet_test.cu")
set(JSON_TEST_SRC
    "${CMAKE_CURRENT_SOURCE_DIR}/io/json_test.cu")

ConfigureTest(CSV_TEST "${CSV_TEST_SRC}")
ConfigureTest(ORC_TEST "${ORC_TEST_SRC}")
ConfigureTest(PARQUET_TEST "${PARQUET_TEST_SRC}")
ConfigureTest(JSON_TEST "${JSON_TEST_SRC}")

###################################################################################################
# - sort tests ------------------------------------------------------------------------------------

set(SORT_TEST_SRC
    "${CMAKE_CURRENT_SOURCE_DIR}/sort/sort_test.cpp"
    "${CMAKE_CURRENT_SOURCE_DIR}/sort/rank_test.cpp")

ConfigureTest(SORT_TEST "${SORT_TEST_SRC}")

###################################################################################################
# - DLPack tests ----------------------------------------------------------------------------------

set(DLPACK_TEST_SRC
    "${CMAKE_CURRENT_SOURCE_DIR}/dlpack/dlpack_test.cpp")

ConfigureTest(DLPACK_TEST "${DLPACK_TEST_SRC}")

###################################################################################################
# - copying tests ---------------------------------------------------------------------------------

set(COPYING_TEST_SRC
    "${CMAKE_CURRENT_SOURCE_DIR}/copying/utility_tests.cu"
    "${CMAKE_CURRENT_SOURCE_DIR}/copying/gather_tests.cu"
    "${CMAKE_CURRENT_SOURCE_DIR}/copying/scatter_tests.cpp"
    "${CMAKE_CURRENT_SOURCE_DIR}/copying/copy_range_tests.cpp"
    "${CMAKE_CURRENT_SOURCE_DIR}/copying/slice_tests.cu"
    "${CMAKE_CURRENT_SOURCE_DIR}/copying/split_tests.cu"
    "${CMAKE_CURRENT_SOURCE_DIR}/copying/copy_tests.cu"
    "${CMAKE_CURRENT_SOURCE_DIR}/copying/shift_tests.cu"
    "${CMAKE_CURRENT_SOURCE_DIR}/copying/get_value_tests.cu"
    "${CMAKE_CURRENT_SOURCE_DIR}/copying/concatenate_tests.cu")

ConfigureTest(COPYING_TEST "${COPYING_TEST_SRC}")

###################################################################################################
# - utilities tests -------------------------------------------------------------------------------

set(UTILITIES_TEST_SRC
    "${CMAKE_CURRENT_SOURCE_DIR}/utilities_tests/type_list_tests.cpp"
    "${CMAKE_CURRENT_SOURCE_DIR}/utilities_tests/column_utilities_tests.cpp"
    "${CMAKE_CURRENT_SOURCE_DIR}/utilities_tests/column_wrapper_tests.cu")

ConfigureTest(UTILITIES_TEST "${UTILITIES_TEST_SRC}")

###################################################################################################
# - iterator tests --------------------------------------------------------------------------------

set(ITERATOR_TEST_SRC
    "${CMAKE_CURRENT_SOURCE_DIR}/iterator/iterator_test.cu")

ConfigureTest(ITERATOR_TEST "${ITERATOR_TEST_SRC}")

###################################################################################################
# - device atomics tests --------------------------------------------------------------------------

set(DEVICE_ATOMICS_TEST_SRC
    "${CMAKE_CURRENT_SOURCE_DIR}/device_atomics/device_atomics_test.cu")

ConfigureTest(DEVICE_ATOMICS_TEST  "${DEVICE_ATOMICS_TEST_SRC}")

###################################################################################################
# - transpose tests -------------------------------------------------------------------------------

set(TRANSPOSE_TEST_SRC
    "${CMAKE_CURRENT_SOURCE_DIR}/transpose/transpose_test.cu")

ConfigureTest(TRANSPOSE_TEST "${TRANSPOSE_TEST_SRC}")

###################################################################################################
# - table tests -----------------------------------------------------------------------------------

set(TABLE_TEST_SRC
    "${CMAKE_CURRENT_SOURCE_DIR}/table/table_tests.cpp"
    "${CMAKE_CURRENT_SOURCE_DIR}/table/table_view_tests.cu"
    "${CMAKE_CURRENT_SOURCE_DIR}/table/row_operators_tests.cu")

ConfigureTest(TABLE_TEST "${TABLE_TEST_SRC}")

###################################################################################################
# - sorted-merge tests ----------------------------------------------------------------------------

set(MERGE_TEST_SRC
  "${CMAKE_CURRENT_SOURCE_DIR}/merge/merge_test.cpp"
  "${CMAKE_CURRENT_SOURCE_DIR}/merge/merge_string_test.cpp")

ConfigureTest(MERGE_TEST "${MERGE_TEST_SRC}")

###################################################################################################
# - stream compaction tests -----------------------------------------------------------------------

set(STREAM_COMPACTION_TEST_SRC
    "${CMAKE_CURRENT_SOURCE_DIR}/stream_compaction/apply_boolean_mask_tests.cu"
    "${CMAKE_CURRENT_SOURCE_DIR}/stream_compaction/drop_nulls_tests.cu"
    "${CMAKE_CURRENT_SOURCE_DIR}/stream_compaction/drop_duplicates_tests.cu")

ConfigureTest(STREAM_COMPACTION_TEST "${STREAM_COMPACTION_TEST_SRC}")

###################################################################################################
# - rolling tests ---------------------------------------------------------------------------------

set(ROLLING_TEST_SRC
    "${CMAKE_CURRENT_SOURCE_DIR}/rolling/rolling_test.cpp")

ConfigureTest(ROLLING_TEST "${ROLLING_TEST_SRC}")

###################################################################################################
# - grouped rolling tests ---------------------------------------------------------------------------------

set(GROUPED_ROLLING_TEST_SRC
    "${CMAKE_CURRENT_SOURCE_DIR}/grouped_rolling/grouped_rolling_test.cpp")

ConfigureTest(GROUPED_ROLLING_TEST "${GROUPED_ROLLING_TEST_SRC}")

###################################################################################################
# - filling test ----------------------------------------------------------------------------------

set(FILLING_TEST_SRC
    "${CMAKE_CURRENT_SOURCE_DIR}/filling/fill_tests.cu"
    "${CMAKE_CURRENT_SOURCE_DIR}/filling/repeat_tests.cu"
    "${CMAKE_CURRENT_SOURCE_DIR}/filling/sequence_tests.cpp")

ConfigureTest(FILLING_TEST "${FILLING_TEST_SRC}")

###################################################################################################
# - search test -----------------------------------------------------------------------------------

set(SEARCH_TEST_SRC
    "${CMAKE_CURRENT_SOURCE_DIR}/search/search_test.cpp")

ConfigureTest(SEARCH_TEST "${SEARCH_TEST_SRC}")

###################################################################################################
# - reshape test ----------------------------------------------------------------------------------

set(RESHAPE_TEST_SRC
    "${CMAKE_CURRENT_SOURCE_DIR}/reshape/interleave_columns_tests.cu"
    "${CMAKE_CURRENT_SOURCE_DIR}/reshape/tile_tests.cu")

ConfigureTest(RESHAPE_TEST "${RESHAPE_TEST_SRC}")

###################################################################################################
# - traits test -----------------------------------------------------------------------------------

set(TRAITS_TEST_SRC
    "${CMAKE_CURRENT_SOURCE_DIR}/types/traits_test.cpp")

ConfigureTest(TRAITS_TEST "${TRAITS_TEST_SRC}")

###################################################################################################
# - factories test --------------------------------------------------------------------------------

set(FACTORIES_TEST_SRC
    "${CMAKE_CURRENT_SOURCE_DIR}/scalar/factories_test.cpp"
    "${CMAKE_CURRENT_SOURCE_DIR}/column/factories_test.cpp")

ConfigureTest(FACTORIES_TEST "${FACTORIES_TEST_SRC}")

###################################################################################################
# - dispatcher test -------------------------------------------------------------------------------

set(DISPATCHER_TEST_SRC
    "${CMAKE_CURRENT_SOURCE_DIR}/types/type_dispatcher_test.cu")

ConfigureTest(DISPATCHER_TEST "${DISPATCHER_TEST_SRC}")

###################################################################################################
# - strings test ----------------------------------------------------------------------------------

set(STRINGS_TEST_SRC
    "${CMAKE_CURRENT_SOURCE_DIR}/strings/factories_test.cu"
    "${CMAKE_CURRENT_SOURCE_DIR}/strings/array_tests.cu"
    "${CMAKE_CURRENT_SOURCE_DIR}/strings/attrs_tests.cpp"
    "${CMAKE_CURRENT_SOURCE_DIR}/strings/booleans_tests.cpp"
    "${CMAKE_CURRENT_SOURCE_DIR}/strings/case_tests.cpp"
    "${CMAKE_CURRENT_SOURCE_DIR}/strings/chars_types_tests.cpp"
    "${CMAKE_CURRENT_SOURCE_DIR}/strings/combine_tests.cpp"
    "${CMAKE_CURRENT_SOURCE_DIR}/strings/concatenate_tests.cpp"
    "${CMAKE_CURRENT_SOURCE_DIR}/strings/contains_tests.cpp"
    "${CMAKE_CURRENT_SOURCE_DIR}/strings/datetime_tests.cpp"
    "${CMAKE_CURRENT_SOURCE_DIR}/strings/extract_tests.cpp"
    "${CMAKE_CURRENT_SOURCE_DIR}/strings/fill_tests.cpp"
    "${CMAKE_CURRENT_SOURCE_DIR}/strings/findall_tests.cpp"
    "${CMAKE_CURRENT_SOURCE_DIR}/strings/find_tests.cpp"
    "${CMAKE_CURRENT_SOURCE_DIR}/strings/find_multiple_tests.cpp"
    "${CMAKE_CURRENT_SOURCE_DIR}/strings/floats_tests.cpp"
    "${CMAKE_CURRENT_SOURCE_DIR}/strings/hash_string.cu"
    "${CMAKE_CURRENT_SOURCE_DIR}/strings/integers_tests.cu"
    "${CMAKE_CURRENT_SOURCE_DIR}/strings/ipv4_tests.cpp"
    "${CMAKE_CURRENT_SOURCE_DIR}/strings/pad_tests.cpp"
    "${CMAKE_CURRENT_SOURCE_DIR}/strings/replace_regex_tests.cpp"
    "${CMAKE_CURRENT_SOURCE_DIR}/strings/replace_tests.cpp"
    "${CMAKE_CURRENT_SOURCE_DIR}/strings/split_tests.cpp"
    "${CMAKE_CURRENT_SOURCE_DIR}/strings/strip_tests.cpp"
    "${CMAKE_CURRENT_SOURCE_DIR}/strings/substring_tests.cpp"
    "${CMAKE_CURRENT_SOURCE_DIR}/strings/translate_tests.cpp"
    "${CMAKE_CURRENT_SOURCE_DIR}/strings/urls_tests.cpp")

ConfigureTest(STRINGS_TEST "${STRINGS_TEST_SRC}")

###################################################################################################
# - nvtext test ----------------------------------------------------------------------------------

set(TEXT_TEST_SRC
    "${CMAKE_CURRENT_SOURCE_DIR}/text/ngrams_tests.cpp"
    "${CMAKE_CURRENT_SOURCE_DIR}/text/ngrams_tokenize_tests.cpp"
    "${CMAKE_CURRENT_SOURCE_DIR}/text/normalize_tests.cpp"
    "${CMAKE_CURRENT_SOURCE_DIR}/text/tokenize_tests.cpp")

ConfigureTest(TEXT_TEST "${TEXT_TEST_SRC}")

###################################################################################################
# - bitmask tests ---------------------------------------------------------------------------------

set(BITMASK_TEST_SRC
    "${CMAKE_CURRENT_SOURCE_DIR}/bitmask/valid_if_tests.cu"
    "${CMAKE_CURRENT_SOURCE_DIR}/bitmask/set_nullmask_tests.cu"
    "${CMAKE_CURRENT_SOURCE_DIR}/bitmask/bitmask_tests.cu")


ConfigureTest(BITMASK_TEST "${BITMASK_TEST_SRC}")

###################################################################################################
# - dictionary tests ---------------------------------------------------------------------------------

set(DICTIONARY_TEST_SRC
    "${CMAKE_CURRENT_SOURCE_DIR}/dictionary/add_keys_test.cpp"
    "${CMAKE_CURRENT_SOURCE_DIR}/dictionary/decode_test.cpp"
    "${CMAKE_CURRENT_SOURCE_DIR}/dictionary/encode_test.cpp"
    "${CMAKE_CURRENT_SOURCE_DIR}/dictionary/factories_test.cpp"
    "${CMAKE_CURRENT_SOURCE_DIR}/dictionary/fill_test.cpp"
    "${CMAKE_CURRENT_SOURCE_DIR}/dictionary/gather_test.cpp"
    "${CMAKE_CURRENT_SOURCE_DIR}/dictionary/remove_keys_test.cpp"
    "${CMAKE_CURRENT_SOURCE_DIR}/dictionary/scatter_test.cpp"
    "${CMAKE_CURRENT_SOURCE_DIR}/dictionary/search_test.cpp"
    "${CMAKE_CURRENT_SOURCE_DIR}/dictionary/set_keys_test.cpp"
    "${CMAKE_CURRENT_SOURCE_DIR}/dictionary/slice_test.cpp")

ConfigureTest(DICTIONARY_TEST "${DICTIONARY_TEST_SRC}")

###################################################################################################
### enable testing ################################################################################
###################################################################################################

enable_testing()<|MERGE_RESOLUTION|>--- conflicted
+++ resolved
@@ -25,13 +25,7 @@
 # - common test utils -----------------------------------------------------------------------------
 
 add_library(cudftestutil STATIC
-<<<<<<< HEAD
-=======
-            "${CMAKE_CURRENT_SOURCE_DIR}/utilities/legacy/cudf_test_utils.cu"
-            "${CMAKE_CURRENT_SOURCE_DIR}/utilities/legacy/valid_vectors.cpp"
-            "${CMAKE_CURRENT_SOURCE_DIR}/utilities/legacy/nvcategory_utils.cu"
             "${CMAKE_CURRENT_SOURCE_DIR}/utilities/base_fixture.cpp"
->>>>>>> 1e7640a9
             "${CMAKE_CURRENT_SOURCE_DIR}/utilities/column_utilities.cu"
             "${CMAKE_CURRENT_SOURCE_DIR}/utilities/scalar_utilities.cu"
             "${CMAKE_CURRENT_SOURCE_DIR}/utilities/table_utilities.cu"
