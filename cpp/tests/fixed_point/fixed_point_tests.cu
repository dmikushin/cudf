--- conflicted
+++ resolved
@@ -24,11 +24,6 @@
 #include <cudf/column/column_factories.hpp>
 #include <cudf/copying.hpp>
 #include <cudf/fixed_point/fixed_point.hpp>
-<<<<<<< HEAD
-#include <cudf/sorting.hpp>
-#include <cudf/unary.hpp>
-#include <cudf/utilities/type_dispatcher.hpp>
-=======
 #include <cudf/reduction.hpp>
 #include <cudf/replace.hpp>
 #include <cudf/reshape.hpp>
@@ -36,7 +31,6 @@
 #include <cudf/unary.hpp>
 #include <cudf/utilities/type_dispatcher.hpp>
 #include "cudf/search.hpp"
->>>>>>> 7759dfc3
 #include "cudf/types.hpp"
 
 #include <algorithm>
@@ -537,23 +531,6 @@
 template <typename T>
 using wrapper = cudf::test::fixed_width_column_wrapper<T>;
 
-<<<<<<< HEAD
-TEST_F(FixedPointTest, FixedPointSortedOrderGather)
-{
-  auto const ZERO  = decimal32{0, scale_type{0}};
-  auto const ONE   = decimal32{1, scale_type{0}};
-  auto const TWO   = decimal32{2, scale_type{0}};
-  auto const THREE = decimal32{3, scale_type{0}};
-  auto const FOUR  = decimal32{4, scale_type{0}};
-
-  auto const input_vec  = std::vector<decimal32>{TWO, ONE, ZERO, FOUR, THREE};
-  auto const index_vec  = std::vector<cudf::size_type>{2, 1, 0, 4, 3};
-  auto const sorted_vec = std::vector<decimal32>{ZERO, ONE, TWO, THREE, FOUR};
-
-  auto const input_col  = wrapper<decimal32>(input_vec.begin(), input_vec.end());
-  auto const index_col  = wrapper<cudf::size_type>(index_vec.begin(), index_vec.end());
-  auto const sorted_col = wrapper<decimal32>(sorted_vec.begin(), sorted_vec.end());
-=======
 TYPED_TEST(FixedPointTestBothReps, FixedPointSortedOrderGather)
 {
   using decimalXX = fixed_point<TypeParam, Radix::BASE_10>;
@@ -571,7 +548,6 @@
   auto const input_col  = wrapper<decimalXX>(input_vec.begin(), input_vec.end());
   auto const index_col  = wrapper<cudf::size_type>(index_vec.begin(), index_vec.end());
   auto const sorted_col = wrapper<decimalXX>(sorted_vec.begin(), sorted_vec.end());
->>>>>>> 7759dfc3
 
   auto const sorted_table = cudf::table_view{{sorted_col}};
   auto const input_table  = cudf::table_view{{input_col}};
@@ -583,17 +559,6 @@
   cudf::test::expect_tables_equal(sorted_table, sorted->view());
 }
 
-<<<<<<< HEAD
-TEST_F(FixedPointTest, FixedPointBinaryOpAdd)
-{
-  auto const sz = std::size_t{1000};
-
-  auto vec1       = std::vector<decimal32>(sz);
-  auto const vec2 = std::vector<decimal32>(sz, decimal32{1, scale_type{-1}});
-  auto expected   = std::vector<decimal32>(sz);
-
-  std::iota(std::begin(vec1), std::end(vec1), decimal32{});
-=======
 TYPED_TEST(FixedPointTestBothReps, FixedPointBinaryOpAdd)
 {
   using decimalXX = fixed_point<TypeParam, Radix::BASE_10>;
@@ -605,22 +570,11 @@
   auto expected   = std::vector<decimalXX>(sz);
 
   std::iota(std::begin(vec1), std::end(vec1), decimalXX{});
->>>>>>> 7759dfc3
 
   std::transform(std::cbegin(vec1),
                  std::cend(vec1),
                  std::cbegin(vec2),
                  std::begin(expected),
-<<<<<<< HEAD
-                 std::plus<decimal32>());
-
-  auto const lhs          = wrapper<decimal32>(vec1.begin(), vec1.end());
-  auto const rhs          = wrapper<decimal32>(vec2.begin(), vec2.end());
-  auto const expected_col = wrapper<decimal32>(expected.begin(), expected.end());
-
-  auto const result = cudf::binary_operation(
-    lhs, rhs, cudf::binary_operator::ADD, cudf::data_type(cudf::type_id::DECIMAL32));
-=======
                  std::plus<decimalXX>());
 
   auto const lhs          = wrapper<decimalXX>(vec1.begin(), vec1.end());
@@ -629,13 +583,10 @@
 
   auto const result = cudf::binary_operation(
     lhs, rhs, cudf::binary_operator::ADD, static_cast<cudf::column_view>(lhs).type());
->>>>>>> 7759dfc3
 
   cudf::test::expect_columns_equal(expected_col, result->view());
 }
 
-<<<<<<< HEAD
-=======
 TYPED_TEST(FixedPointTestBothReps, FixedPointConcatentate)
 {
   using decimalXX = fixed_point<TypeParam, Radix::BASE_10>;
@@ -790,5 +741,4 @@
   EXPECT_EQ(result_scalar->value(), TEN);
 }
 
->>>>>>> 7759dfc3
 CUDF_TEST_PROGRAM_MAIN()