--- conflicted
+++ resolved
@@ -68,14 +68,9 @@
   }
 
   template <typename T>
-<<<<<<< HEAD
-  static constexpr T identity() {
-    return T{};
-=======
   static constexpr T identity()
   {
-    return T{0};
->>>>>>> 6f6754b0
+    return T{};
   }
 };
 
