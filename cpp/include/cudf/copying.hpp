--- conflicted
+++ resolved
@@ -647,12 +647,8 @@
  * boolean_mask: {true, false, false, false, true, true, false, true, true, false}
  * target:      {{   2,     2,     3,     4,    4,     7,    7,    7,    8,    10}}
  *
-<<<<<<< HEAD
- * output:      {{   11,    2,     3,     4,   11,    11,    7,   11,   11,    10}}
-=======
  * output:       {{   11,    2,     3,     4,   11,    11,    7,   11,   11,    10}}
  * @endcode
->>>>>>> 8a6ce93f
  *
  * @throw  cudf::logic_error if input.size() != target.num_columns()
  * @throws cudf::logic_error if any `i`th input_scalar type != `i`th target_column type
