--- conflicted
+++ resolved
@@ -137,11 +137,8 @@
     for k, v in zip(names, outcols):
         df[k] = v
 
-<<<<<<< HEAD
     nvtx_range_pop()
 
-    return df
-=======
     return df
 
 
@@ -263,5 +260,4 @@
                 col = newcol.view(NumericalColumn, dtype=newcol.dtype)
             outcols.append(Series(col))
 
-    return outcols
->>>>>>> f9fce491
+    return outcols